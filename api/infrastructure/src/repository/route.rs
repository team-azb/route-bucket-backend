use std::sync::Arc;

use async_trait::async_trait;
use futures::FutureExt;
use itertools::{enumerate, Itertools};
use sqlx::MySqlPool;
use tokio::sync::Mutex;

use route_bucket_domain::model::route::{
    Operation, Route, RouteId, RouteInfo, RouteSearchQuery, Segment, SegmentList,
};
use route_bucket_domain::repository::{Connection, Repository, RouteRepository};
use route_bucket_utils::{ApplicationError, ApplicationResult};

use crate::dto::operation::OperationDto;
use crate::dto::route::RouteDto;
use crate::dto::search_query::SearchQuery;
use crate::dto::segment::SegmentDto;
use crate::repository::{gen_err_mapper, RepositoryConnectionMySql};

// NOTE: MySqlPoolを共有したくなったら、Arcで囲めば良さそう
pub struct RouteRepositoryMySql(pub(super) Arc<MySqlPool>);

impl RouteRepositoryMySql {
    async fn find_op_list(
        id: &RouteId,
        conn: &<Self as Repository>::Connection,
    ) -> ApplicationResult<Vec<Operation>> {
        let mut conn = conn.lock().await;

        sqlx::query_as::<_, OperationDto>(
            // TODO: FOR UPDATEをオプションにする（読むだけの時はいらないはず）
            r"
            SELECT * FROM operations WHERE route_id = ? FOR UPDATE
            ",
        )
        .bind(id.to_string())
        // NOTE: ここで一旦collectしてしまっている, これ避けられないか
        .fetch_all(&mut *conn)
        .await
        .map_err(gen_err_mapper("failed to find operations"))?
        .into_iter()
        .map(OperationDto::into_model)
        .try_collect()
    }

    async fn find_seg_list(
        id: &RouteId,
        conn: &<Self as Repository>::Connection,
    ) -> ApplicationResult<SegmentList> {
        let mut conn = conn.lock().await;

        sqlx::query_as::<_, SegmentDto>(
            r"
            SELECT *
            FROM segments 
            WHERE route_id = ? 
            ORDER BY route_id, `index`
            FOR UPDATE
            ",
        )
        .bind(id.to_string())
        .fetch_all(&mut *conn)
        .await
        .map_err(gen_err_mapper("failed to find segments"))?
        .into_iter()
        .map(SegmentDto::into_model)
        .collect::<ApplicationResult<Vec<_>>>()
        .map(SegmentList::from)
    }

    async fn insert_operation(
        dto: &OperationDto,
        conn: &<Self as Repository>::Connection,
    ) -> ApplicationResult<()> {
        let mut conn = conn.lock().await;

        sqlx::query(
            r"
            INSERT INTO operations
            VALUES (?, ?, ?, ?, ?, ?, ?)
            ",
        )
        .bind(dto.id())
        .bind(dto.route_id())
        .bind(dto.index())
        .bind(dto.code())
        .bind(dto.pos())
        .bind(dto.org_seg_templates())
        .bind(dto.new_seg_templates())
        .execute(&mut *conn)
        .await
        .map_err(gen_err_mapper("failed to insert Operation"))?;

        Ok(())
    }

    async fn insert_or_update_segment(
        id: &RouteId,
        pos: u32,
        seg: &Segment,
        conn: &<Self as Repository>::Connection,
    ) -> ApplicationResult<()> {
        let mut conn = conn.lock().await;
        let dto = SegmentDto::from_model(seg, id, pos)?;

        sqlx::query(
            r"
            INSERT INTO segments VALUES (?, ?, ?, ?, ?)
            ON DUPLICATE KEY UPDATE `index` = ?
            ",
        )
        .bind(dto.id())
        .bind(dto.route_id())
        .bind(dto.index())
        .bind(dto.mode())
        .bind(dto.polyline())
        .bind(dto.index())
        .execute(&mut *conn)
        .await
        .map_err(gen_err_mapper("failed to insert Segment"))?;

        Ok(())
    }

    async fn update_segment_list(
        id: &RouteId,
        seg_list: &SegmentList,
        conn: &<Self as Repository>::Connection,
    ) -> ApplicationResult<()> {
        // SQLx cannot bulk insert yet.
        for (pos, seg) in enumerate(seg_list.segments()) {
            Self::insert_or_update_segment(id, pos as u32, seg, conn).await?;
        }
        Self::delete_segments_except_for(id, seg_list, conn).await?;
        Ok(())
    }

    async fn update_operations(
        id: &RouteId,
        operations: &[Operation],
        conn: &<Self as Repository>::Connection,
    ) -> ApplicationResult<()> {
        if let Some(last_op) = operations.last() {
            let pos = operations.len() as u32 - 1;
            let dto = OperationDto::from_model(last_op, id, pos)?;
            Self::delete_operations_by_start(id, pos, conn).await?;
            Self::insert_operation(&dto, conn).await
        } else {
            Self::delete_operations_by_start(id, 0, conn).await
        }
    }

    async fn delete_operations_by_start(
        route_id: &RouteId,
        start_pos: u32,
        conn: &<Self as Repository>::Connection,
    ) -> ApplicationResult<()> {
        let mut conn = conn.lock().await;

        sqlx::query(
            r"
            DELETE FROM operations WHERE `route_id` = ? AND `index` >= ?
            ",
        )
        .bind(route_id.to_string())
        .bind(start_pos)
        .execute(&mut *conn)
        .await
        .map_err(gen_err_mapper("failed to insert Operation"))?;

        Ok(())
    }

    async fn delete_segments_except_for(
        id: &RouteId,
        segment_list: &SegmentList,
        conn: &<Self as Repository>::Connection,
    ) -> ApplicationResult<()> {
        let mut conn = conn.lock().await;

        // NOTE: hacky solution in order to use the IN statement
        //     : waiting for vec binding on SQLx...
        let seg_id_exception_clause = if segment_list.segments().is_empty() {
            "TRUE".into()
        } else {
            let seg_ids = segment_list
                .iter()
                .map(|seg| format!("'{}'", seg.id()))
                .collect_vec()
                .join(",");
            format!("id NOT IN ({})", seg_ids)
        };

        let query = format!(
            r"
            DELETE FROM segments 
            WHERE 
                  `route_id` = ? AND {}
            ",
            seg_id_exception_clause
        );
        sqlx::query(&query)
            .bind(&id.to_string())
            .execute(&mut *conn)
            .await
            .map_err(gen_err_mapper("failed to delete segments"))?;

        Ok(())
    }

    async fn delete_by_route_id(
        id: &RouteId,
        table_name: &str,
        conn: &<Self as Repository>::Connection,
    ) -> ApplicationResult<()> {
        let mut conn = conn.lock().await;

        let id_name = match table_name {
            "routes" => Ok("id"),
            "operations" | "segments" => Ok("route_id"),
            _ => Err(ApplicationError::DataBaseError(format!(
                "Invalid table_name {} for delete_by_route_id",
                table_name
            ))),
        }?;
        let query = format!("DELETE FROM {} WHERE `{}` = ?", table_name, id_name);

        sqlx::query(&query)
            .bind(id.to_string())
            .execute(&mut *conn)
            .await
            .map_err(gen_err_mapper("failed to delete route"))?;

        Ok(())
    }
}

#[async_trait]
impl Repository for RouteRepositoryMySql {
    type Connection = RepositoryConnectionMySql;

    async fn get_connection(&self) -> ApplicationResult<Self::Connection> {
        self.0
            .acquire()
            .await
            .map(Mutex::new)
            .map(RepositoryConnectionMySql)
            .map_err(gen_err_mapper("failed to get connection"))
    }
}

#[async_trait]
impl RouteRepository for RouteRepositoryMySql {
    async fn find(&self, id: &RouteId, conn: &Self::Connection) -> ApplicationResult<Route> {
        conn.transaction(|conn| {
            async move {
                let info = self.find_info(id, conn).await?;
                let op_list = Self::find_op_list(id, conn).await?;
                let seg_list = Self::find_seg_list(id, conn).await?;

                Ok(Route::new(info, op_list, seg_list))
            }
            .boxed()
        })
        .await
    }

    async fn find_info(
        &self,
        id: &RouteId,
        conn: &Self::Connection,
    ) -> ApplicationResult<RouteInfo> {
        let mut conn = conn.lock().await;

        sqlx::query_as::<_, RouteDto>(
            r"
            SELECT * FROM routes WHERE id = ? FOR UPDATE
            ",
        )
        .bind(id.to_string())
        .fetch_one(&mut *conn)
        .await
        .map_err(gen_err_mapper("failed to find info"))?
        .into_model()
    }

    async fn search_infos(
        &self,
        query: RouteSearchQuery,
        conn: &Self::Connection,
    ) -> ApplicationResult<Vec<RouteInfo>> {
        let mut conn = conn.lock().await;

        sqlx::query_as::<_, RouteDto>(&SearchQuery::from(query).to_sql(false))
            .fetch_all(&mut *conn)
            .await
            .map_err(gen_err_mapper("failed to find infos"))?
            .into_iter()
            .map(RouteDto::into_model)
            .collect::<ApplicationResult<Vec<_>>>()
    }

    async fn count_infos(
        &self,
        query: RouteSearchQuery,
        conn: &<Self as Repository>::Connection,
    ) -> ApplicationResult<usize> {
        let mut conn = conn.lock().await;

        sqlx::query_as::<_, (i64,)>(&SearchQuery::from(query).to_sql(true))
            .fetch_one(&mut *conn)
            .await
            .map(|(count,)| count as usize)
            .map_err(gen_err_mapper("failed to count infos"))
    }

    async fn insert_info(
        &self,
        info: &RouteInfo,
        conn: &Self::Connection,
    ) -> ApplicationResult<()> {
        let mut conn = conn.lock().await;
        let dto = RouteDto::from_model(info)?;

        sqlx::query(
            r"
            INSERT INTO routes (
                `id`, `name`, `owner_id`, `operation_pos`, `ascent_elevation_gain`, 
<<<<<<< HEAD
                `descent_elevation_gain`, `total_distance`       
            )
            VALUES (?, ?, ?, ?, ?, ?, ?)
=======
                `descent_elevation_gain`, `total_distance`, `is_public`
            )
            VALUES (?, ?, ?, ?, ?, ?, ?, ?)
>>>>>>> 7bbcef29
            ",
        )
        .bind(dto.id())
        .bind(dto.name())
        .bind(dto.owner_id())
        .bind(dto.operation_pos())
        .bind(dto.ascent_elevation_gain())
        .bind(dto.descent_elevation_gain())
        .bind(dto.total_distance())
<<<<<<< HEAD
=======
        .bind(dto.is_public())
>>>>>>> 7bbcef29
        .execute(&mut *conn)
        .await
        .map_err(gen_err_mapper("failed to insert RouteInfo"))?;
        Ok(())
    }

    async fn update_info(
        &self,
        info: &RouteInfo,
        conn: &Self::Connection,
    ) -> ApplicationResult<()> {
        let mut conn = conn.lock().await;
        let dto = RouteDto::from_model(info)?;

        sqlx::query(
            r"
            UPDATE routes
            SET 
                name = ?, owner_id = ?, operation_pos = ?, ascent_elevation_gain = ?,
                descent_elevation_gain = ?, total_distance = ?
            WHERE id = ?
            ",
        )
        .bind(dto.name())
        .bind(dto.owner_id())
        .bind(dto.operation_pos())
        .bind(dto.ascent_elevation_gain())
        .bind(dto.descent_elevation_gain())
        .bind(dto.total_distance())
        .bind(dto.id())
        .execute(&mut *conn)
        .await
        .map_err(gen_err_mapper("failed to update Operation"))?;

        Ok(())
    }

    async fn update(&self, route: &Route, conn: &Self::Connection) -> ApplicationResult<()> {
        conn.transaction(|conn| {
            async move {
                self.update_info(route.info(), conn).await?;
                Self::update_segment_list(route.info().id(), route.seg_list(), conn).await?;

                if *route.info().op_num() == route.op_list().len() {
                    Self::update_operations(route.info().id(), route.op_list(), conn).await?;
                }
                Ok(())
            }
            .boxed()
        })
        .await
    }

    async fn delete(&self, id: &RouteId, conn: &Self::Connection) -> ApplicationResult<()> {
        conn.transaction(|conn| {
            async move {
                Self::delete_by_route_id(id, "routes", conn).await?;
                Self::delete_by_route_id(id, "operations", conn).await?;
                Self::delete_by_route_id(id, "segments", conn).await?;

                Ok(())
            }
            .boxed()
        })
        .await
    }
}<|MERGE_RESOLUTION|>--- conflicted
+++ resolved
@@ -327,15 +327,9 @@
             r"
             INSERT INTO routes (
                 `id`, `name`, `owner_id`, `operation_pos`, `ascent_elevation_gain`, 
-<<<<<<< HEAD
-                `descent_elevation_gain`, `total_distance`       
-            )
-            VALUES (?, ?, ?, ?, ?, ?, ?)
-=======
                 `descent_elevation_gain`, `total_distance`, `is_public`
             )
             VALUES (?, ?, ?, ?, ?, ?, ?, ?)
->>>>>>> 7bbcef29
             ",
         )
         .bind(dto.id())
@@ -345,10 +339,7 @@
         .bind(dto.ascent_elevation_gain())
         .bind(dto.descent_elevation_gain())
         .bind(dto.total_distance())
-<<<<<<< HEAD
-=======
         .bind(dto.is_public())
->>>>>>> 7bbcef29
         .execute(&mut *conn)
         .await
         .map_err(gen_err_mapper("failed to insert RouteInfo"))?;
