use std::ops::Range;

use async_trait::async_trait;
use futures::FutureExt;
<<<<<<< HEAD
use itertools::{zip, Itertools};
=======
use itertools::{enumerate, Itertools};
>>>>>>> 9aa19a11
use sqlx::mysql::MySqlPoolOptions;
use sqlx::MySqlPool;
use tokio::sync::Mutex;

use route_bucket_domain::model::{Operation, Route, RouteId, RouteInfo, Segment, SegmentList};
use route_bucket_domain::repository::{Connection, Repository, RouteRepository};
use route_bucket_utils::{ApplicationError, ApplicationResult};

use crate::dto::operation::OperationDto;
use crate::dto::route::RouteDto;
use crate::dto::segment::SegmentDto;
use crate::repository::{gen_err_mapper, RepositoryConnectionMySql};

// NOTE: MySqlPoolを共有したくなったら、Arcで囲めば良さそう
pub struct RouteRepositoryMySql(MySqlPool);

impl RouteRepositoryMySql {
    pub async fn new() -> Self {
        let database_url = std::env::var("DATABASE_URL").expect("DATABASE_URL NOT FOUND");
        MySqlPoolOptions::new()
            .max_connections(5)
            .connect(&database_url)
            .map(|res| res.map(Self))
            .await
            .unwrap()
    }

    async fn find_op_list(
        id: &RouteId,
        conn: &<Self as Repository>::Connection,
    ) -> ApplicationResult<Vec<Operation>> {
        let mut conn = conn.lock().await;

        sqlx::query_as::<_, OperationDto>(
            // TODO: FOR UPDATEをオプションにする（読むだけの時はいらないはず）
            r"
            SELECT * FROM operations WHERE route_id = ? FOR UPDATE
            ",
        )
        .bind(id.to_string())
        // NOTE: ここで一旦collectしてしまっている, これ避けられないか
        .fetch_all(&mut *conn)
        .await
        .map_err(gen_err_mapper("failed to find operations"))?
        .into_iter()
        .map(OperationDto::into_model)
        .try_collect()
    }

    async fn find_seg_list(
        id: &RouteId,
        conn: &<Self as Repository>::Connection,
    ) -> ApplicationResult<SegmentList> {
        let mut conn = conn.lock().await;

        sqlx::query_as::<_, SegmentDto>(
            r"
            SELECT *
            FROM segments 
            WHERE route_id = ? 
            ORDER BY route_id, `index`
            FOR UPDATE
            ",
        )
        .bind(id.to_string())
        .fetch_all(&mut *conn)
        .await
        .map_err(gen_err_mapper("failed to find segments"))?
        .into_iter()
        .map(SegmentDto::into_model)
        .collect::<ApplicationResult<Vec<_>>>()
        .map(SegmentList::from)
    }

    async fn insert_operation(
        dto: &OperationDto,
        conn: &<Self as Repository>::Connection,
    ) -> ApplicationResult<()> {
        let mut conn = conn.lock().await;

        sqlx::query(
            r"
            INSERT INTO operations
            VALUES (?, ?, ?, ?, ?, ?)
            ",
        )
        .bind(dto.id())
        .bind(dto.route_id())
        .bind(dto.index())
        .bind(dto.code())
        .bind(dto.pos())
        .bind(dto.polyline())
        .execute(&mut *conn)
        .await
        .map_err(gen_err_mapper("failed to insert Operation"))?;

        Ok(())
    }

<<<<<<< HEAD
    async fn insert_and_truncate_operations(
        id: &RouteId,
        pos: u32,
        op: &Operation,
        conn: &<Self as Repository>::Connection,
    ) -> ApplicationResult<()> {
        let dto = OperationDto::from_model(op, id, pos)?;
        Self::delete_operations_by_start(id, pos, conn).await?;
        Self::insert_operation(&dto, conn).await?;

        Ok(())
    }

    async fn insert_segment(
=======
    async fn insert_or_update_segment(
>>>>>>> 9aa19a11
        id: &RouteId,
        pos: u32,
        seg: &Segment,
        conn: &<Self as Repository>::Connection,
    ) -> ApplicationResult<()> {
        let mut conn = conn.lock().await;
        let dto = SegmentDto::from_model(seg, id, pos)?;

        sqlx::query(
            r"
            INSERT INTO segments VALUES (?, ?, ?, ?)
            ON DUPLICATE KEY UPDATE `index` = ?
            ",
        )
        .bind(dto.id())
        .bind(dto.route_id())
        .bind(dto.index())
        .bind(dto.polyline())
        .bind(dto.index())
        .execute(&mut *conn)
        .await
        .map_err(gen_err_mapper("failed to insert Segment"))?;

        Ok(())
    }

    async fn update_segment_list(
        id: &RouteId,
        seg_list: &SegmentList,
        conn: &<Self as Repository>::Connection,
    ) -> ApplicationResult<()> {
<<<<<<< HEAD
        if let Some(removed_range) = seg_list.removed_range() {
            let start = removed_range.start as u32;
            let end = removed_range.end as u32;
            Self::delete_segments_by_range(id, start..end, conn).await?;
            Self::shift_segments(id, end, false, end - start, conn).await?;
        }

        if let Some(inserted_range) = seg_list.inserted_range() {
            let start = inserted_range.start as u32;
            let end = inserted_range.end as u32;
            Self::shift_segments(id, start, true, end - start, conn).await?;

            // SQLx cannot bulk insert yet.
            for (pos, seg) in zip(start..end, seg_list.get_inserted_slice()?) {
                Self::insert_segment(id, pos, seg, conn).await?;
            }
        }

        Ok(())
=======
        // SQLx cannot bulk insert yet.
        for (pos, seg) in enumerate(seg_list.segments()) {
            Self::insert_or_update_segment(id, pos as u32, seg, conn).await?;
        }
        Self::delete_segments_except_for(id, seg_list, conn).await?;
        Ok(())
    }

    async fn update_operations(
        id: &RouteId,
        operations: &Vec<Operation>,
        conn: &<Self as Repository>::Connection,
    ) -> ApplicationResult<()> {
        if let Some(last_op) = operations.last() {
            let pos = operations.len() as u32 - 1;
            let dto = OperationDto::from_model(last_op, id, pos)?;
            Self::delete_operations_by_start(id, pos, conn).await?;
            Self::insert_operation(&dto, conn).await
        } else {
            Self::delete_operations_by_start(id, 0, conn).await
        }
>>>>>>> 9aa19a11
    }

    async fn delete_operations_by_start(
        route_id: &RouteId,
        start_pos: u32,
        conn: &<Self as Repository>::Connection,
    ) -> ApplicationResult<()> {
        let mut conn = conn.lock().await;

        sqlx::query(
            r"
            DELETE FROM operations WHERE `route_id` = ? AND `index` >= ?
            ",
        )
        .bind(route_id.to_string())
        .bind(start_pos)
        .execute(&mut *conn)
        .await
        .map_err(gen_err_mapper("failed to insert Operation"))?;

        Ok(())
    }

    async fn delete_segments_except_for(
        id: &RouteId,
        segment_list: &SegmentList,
        conn: &<Self as Repository>::Connection,
    ) -> ApplicationResult<()> {
        let mut conn = conn.lock().await;

        // NOTE: hacky solution in order to use the IN statement
        //     : waiting for vec binding on SQLx...
        let seg_id_exception_clause = if segment_list.segments().is_empty() {
            "TRUE".into()
        } else {
            let seg_ids = segment_list
                .iter()
                .map(|seg| format!("'{}'", seg.id().to_string()))
                .collect_vec()
                .join(",");
            format!("id NOT IN ({})", seg_ids)
        };

        let query = format!(
            r"
            DELETE FROM segments 
            WHERE 
                  `route_id` = ? AND {}
            ",
            seg_id_exception_clause
        );
        sqlx::query(&query)
            .bind(&id.to_string())
            .execute(&mut *conn)
            .await
            .map_err(gen_err_mapper("failed to delete segments"))?;

        Ok(())
    }

    async fn delete_by_route_id(
        id: &RouteId,
        table_name: &str,
        conn: &<Self as Repository>::Connection,
    ) -> ApplicationResult<()> {
        let mut conn = conn.lock().await;

        let id_name = match table_name {
            "routes" => Ok("id"),
            "operations" | "segments" => Ok("route_id"),
            _ => Err(ApplicationError::DataBaseError(format!(
                "Invalid table_name {} for delete_by_route_id",
                table_name
            ))),
        }?;
        let query = format!("DELETE FROM {} WHERE `{}` = ?", table_name, id_name);

        sqlx::query(&query)
            .bind(id.to_string())
            .execute(&mut *conn)
            .await
            .map_err(gen_err_mapper("failed to delete route"))?;

        Ok(())
    }
}

#[async_trait]
impl Repository for RouteRepositoryMySql {
    type Connection = RepositoryConnectionMySql;

    async fn get_connection(&self) -> ApplicationResult<Self::Connection> {
        self.0
            .acquire()
            .await
            .map(Mutex::new)
            .map(RepositoryConnectionMySql)
            .map_err(gen_err_mapper("failed to get connection"))
    }
}

#[async_trait]
impl RouteRepository for RouteRepositoryMySql {
    async fn find(&self, id: &RouteId, conn: &Self::Connection) -> ApplicationResult<Route> {
        conn.transaction(|conn| {
            async move {
                let info = self.find_info(id, conn).await?;
                let op_list = Self::find_op_list(id, conn).await?;
                let seg_list = Self::find_seg_list(id, conn).await?;

                Ok(Route::new(info, op_list, seg_list))
            }
            .boxed()
        })
        .await
    }

    async fn find_info(
        &self,
        id: &RouteId,
        conn: &Self::Connection,
    ) -> ApplicationResult<RouteInfo> {
        let mut conn = conn.lock().await;

        sqlx::query_as::<_, RouteDto>(
            r"
            SELECT * FROM routes WHERE id = ? FOR UPDATE
            ",
        )
        .bind(id.to_string())
        .fetch_one(&mut *conn)
        .await
        .map_err(gen_err_mapper("failed to find info"))?
        .into_model()
    }

    async fn find_all_infos(&self, conn: &Self::Connection) -> ApplicationResult<Vec<RouteInfo>> {
        let mut conn = conn.lock().await;

        sqlx::query_as::<_, RouteDto>(
            r"
            SELECT * FROM routes
            ",
        )
        .fetch_all(&mut *conn)
        .await
        .map_err(gen_err_mapper("failed to find infos"))?
        .into_iter()
        .map(RouteDto::into_model)
        .collect::<ApplicationResult<Vec<_>>>()
    }

    async fn insert_info(
        &self,
        info: &RouteInfo,
        conn: &Self::Connection,
    ) -> ApplicationResult<()> {
        let mut conn = conn.lock().await;
        let dto = RouteDto::from_model(info)?;

        sqlx::query(
            r"
            INSERT INTO routes VALUES (?, ?, ?)
            ",
        )
        .bind(dto.id())
        .bind(dto.name())
        .bind(dto.operation_pos())
        .execute(&mut *conn)
        .await
        .map_err(gen_err_mapper("failed to insert RouteInfo"))?;
        Ok(())
    }

    async fn update_info(
        &self,
        info: &RouteInfo,
        conn: &Self::Connection,
    ) -> ApplicationResult<()> {
        let mut conn = conn.lock().await;
        let dto = RouteDto::from_model(info)?;

        sqlx::query(
            r"
            UPDATE routes
            SET name = ?, operation_pos = ?
            WHERE id = ?
            ",
        )
        .bind(dto.name())
        .bind(dto.operation_pos())
        .bind(dto.id())
        .execute(&mut *conn)
        .await
        .map_err(gen_err_mapper("failed to update Operation"))?;

        Ok(())
    }

    async fn update(&self, route: &Route, conn: &Self::Connection) -> ApplicationResult<()> {
        conn.transaction(|conn| {
            async move {
                self.update_info(route.info(), conn).await?;
                Self::update_segment_list(route.info().id(), route.seg_list(), conn).await?;

                if *route.info().op_num() == route.op_list().len() {
<<<<<<< HEAD
                    if let Some(last_op) = route.op_list().last() {
                        Self::insert_and_truncate_operations(
                            route.info().id(),
                            route.op_list().len() as u32 - 1,
                            last_op,
                            conn,
                        )
                        .await?;
                    }
=======
                    Self::update_operations(route.info().id(), route.op_list(), conn).await?;
>>>>>>> 9aa19a11
                }
                Ok(())
            }
            .boxed()
        })
        .await
    }

    async fn delete(&self, id: &RouteId, conn: &Self::Connection) -> ApplicationResult<()> {
        conn.transaction(|conn| {
            async move {
                Self::delete_by_route_id(id, "routes", conn).await?;
                Self::delete_by_route_id(id, "operations", conn).await?;
                Self::delete_by_route_id(id, "segments", conn).await?;

                Ok(())
            }
            .boxed()
        })
        .await
    }
}<|MERGE_RESOLUTION|>--- conflicted
+++ resolved
@@ -2,11 +2,7 @@
 
 use async_trait::async_trait;
 use futures::FutureExt;
-<<<<<<< HEAD
-use itertools::{zip, Itertools};
-=======
 use itertools::{enumerate, Itertools};
->>>>>>> 9aa19a11
 use sqlx::mysql::MySqlPoolOptions;
 use sqlx::MySqlPool;
 use tokio::sync::Mutex;
@@ -106,24 +102,7 @@
         Ok(())
     }
 
-<<<<<<< HEAD
-    async fn insert_and_truncate_operations(
-        id: &RouteId,
-        pos: u32,
-        op: &Operation,
-        conn: &<Self as Repository>::Connection,
-    ) -> ApplicationResult<()> {
-        let dto = OperationDto::from_model(op, id, pos)?;
-        Self::delete_operations_by_start(id, pos, conn).await?;
-        Self::insert_operation(&dto, conn).await?;
-
-        Ok(())
-    }
-
-    async fn insert_segment(
-=======
     async fn insert_or_update_segment(
->>>>>>> 9aa19a11
         id: &RouteId,
         pos: u32,
         seg: &Segment,
@@ -155,27 +134,6 @@
         seg_list: &SegmentList,
         conn: &<Self as Repository>::Connection,
     ) -> ApplicationResult<()> {
-<<<<<<< HEAD
-        if let Some(removed_range) = seg_list.removed_range() {
-            let start = removed_range.start as u32;
-            let end = removed_range.end as u32;
-            Self::delete_segments_by_range(id, start..end, conn).await?;
-            Self::shift_segments(id, end, false, end - start, conn).await?;
-        }
-
-        if let Some(inserted_range) = seg_list.inserted_range() {
-            let start = inserted_range.start as u32;
-            let end = inserted_range.end as u32;
-            Self::shift_segments(id, start, true, end - start, conn).await?;
-
-            // SQLx cannot bulk insert yet.
-            for (pos, seg) in zip(start..end, seg_list.get_inserted_slice()?) {
-                Self::insert_segment(id, pos, seg, conn).await?;
-            }
-        }
-
-        Ok(())
-=======
         // SQLx cannot bulk insert yet.
         for (pos, seg) in enumerate(seg_list.segments()) {
             Self::insert_or_update_segment(id, pos as u32, seg, conn).await?;
@@ -197,7 +155,6 @@
         } else {
             Self::delete_operations_by_start(id, 0, conn).await
         }
->>>>>>> 9aa19a11
     }
 
     async fn delete_operations_by_start(
@@ -404,19 +361,7 @@
                 Self::update_segment_list(route.info().id(), route.seg_list(), conn).await?;
 
                 if *route.info().op_num() == route.op_list().len() {
-<<<<<<< HEAD
-                    if let Some(last_op) = route.op_list().last() {
-                        Self::insert_and_truncate_operations(
-                            route.info().id(),
-                            route.op_list().len() as u32 - 1,
-                            last_op,
-                            conn,
-                        )
-                        .await?;
-                    }
-=======
                     Self::update_operations(route.info().id(), route.op_list(), conn).await?;
->>>>>>> 9aa19a11
                 }
                 Ok(())
             }
