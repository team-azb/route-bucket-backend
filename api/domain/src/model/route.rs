use std::slice::IterMut;

use derive_more::{From, Into};
use getset::Getters;

use route_bucket_utils::{ApplicationError, ApplicationResult};

pub use self::bounding_box::BoundingBox;
pub use self::coordinate::Coordinate;
pub use self::route_gpx::RouteGpx;
pub use self::route_info::RouteInfo;
pub use self::search_query::RouteSearchQuery;
pub use self::segment_list::{
    DrawingMode, Operation, OperationId, OperationType, Segment, SegmentList, SegmentTemplate,
};
pub use self::types::{Distance, Elevation, Latitude, Longitude, Polyline};

use super::types::NanoId;

pub(crate) mod bounding_box;
pub(crate) mod coordinate;
pub(crate) mod route_gpx;
pub(crate) mod route_info;
pub(crate) mod search_query;
pub(crate) mod segment_list;
pub(crate) mod types;

pub type RouteId = NanoId<Route, 11>;

#[derive(Clone, Debug, From, Into, Getters)]
#[get = "pub"]
#[cfg_attr(any(test, feature = "fixtures"), derive(PartialEq))]
pub struct Route {
    info: RouteInfo,
    op_list: Vec<Operation>,
    seg_list: SegmentList,
}

impl Route {
    pub fn new(info: RouteInfo, op_list: Vec<Operation>, seg_list: SegmentList) -> Self {
        Self {
            info,
            op_list,
            seg_list,
        }
    }

    pub fn get_operation(&self, pos: usize) -> ApplicationResult<&Operation> {
        self.op_list.get(pos).ok_or_else(|| {
            ApplicationError::DomainError(format!(
                "Index {} out of range for RouteEditor.op_list!(len={})",
                pos,
                self.op_list.len()
            ))
        })
    }

    pub fn push_operation(&mut self, op: Operation) -> ApplicationResult<()> {
        // pos以降の要素は全て捨てる
        self.op_list.truncate(self.info.op_num);
        self.op_list.push(op);

        self.apply_operation(false)
    }

    pub fn redo_operation(&mut self) -> ApplicationResult<()> {
        if self.info.op_num < self.op_list.len() {
            self.apply_operation(false)
        } else {
            Err(ApplicationError::InvalidOperation(
                "No more operations to redo.",
            ))
        }
    }

    pub fn undo_operation(&mut self) -> ApplicationResult<()> {
        if self.info.op_num > 0 {
            self.apply_operation(true)
        } else {
            Err(ApplicationError::InvalidOperation(
                "No more operations to undo.",
            ))
        }
    }

    fn apply_operation(&mut self, reverse: bool) -> ApplicationResult<()> {
        let mut op;
        if reverse {
            self.info.op_num -= 1;
            op = self.get_operation(self.info.op_num)?.clone();
            op.reverse()
        } else {
            op = self.get_operation(self.info.op_num)?.clone();
            self.info.op_num += 1;
        };

        self.seg_list.apply_operation(op)?;

        Ok(())
    }

    pub fn calc_route_features_from_seg_list(&mut self) -> ApplicationResult<()> {
        self.seg_list.attach_distance_from_start();

        let (asc_gain, desc_gain) = self.seg_list.calc_elevation_gain();
        self.info.ascent_elevation_gain = asc_gain;
        self.info.descent_elevation_gain = desc_gain;
        self.info.total_distance = self.seg_list.get_total_distance()?;
<<<<<<< HEAD

        Ok(())
    }
=======
>>>>>>> 5ccfb02e

        Ok(())
    }

    pub fn iter_seg_mut(&mut self) -> IterMut<Segment> {
        self.seg_list.iter_mut()
    }
}

#[cfg(any(test, feature = "fixtures"))]
pub(crate) mod tests {
    use rstest::{fixture, rstest};

    use crate::model::route::{
        route_info::tests::RouteInfoFixtures, segment_list::tests::OperationFixtures,
        segment_list::tests::SegmentListFixture,
    };

    use super::*;

    #[fixture]
    fn empty_route() -> Route {
        Route::empty()
    }

    #[fixture]
    fn full_route() -> Route {
        Route::yokohama_to_chiba_via_tokyo()
    }

    #[fixture]
    fn full_route_filled() -> Route {
        Route {
            info: RouteInfo::yokohama_to_chiba_via_tokyo(),
            ..Route::yokohama_to_chiba_via_tokyo_filled(true, true)
        }
    }

    #[fixture]
    fn full_route_filled_but_yet_to_calc_features() -> Route {
        Route::yokohama_to_chiba_via_tokyo_filled(true, false)
    }

    #[fixture]
    fn after_undo() -> Route {
        Route::yokohama_to_chiba_after_undo()
    }

    #[rstest]
    #[case::first(0, Operation::add_yokohama())]
    #[case::middle(1, Operation::add_chiba())]
    #[case::last(2, Operation::add_tokyo())]
    fn can_get_operation(full_route: Route, #[case] pos: usize, #[case] expected: Operation) {
        assert_eq!(full_route.get_operation(pos).unwrap().clone(), expected)
    }

    #[rstest]
    fn cannot_get_operation_out_of_range(full_route: Route) {
        assert!(matches!(
            full_route.get_operation(3),
            Err(ApplicationError::DomainError(_))
        ))
    }

    #[rstest]
    #[case::add(
        Route::yokohama_to_chiba(),
        Operation::add_tokyo(),
        Route::yokohama_to_chiba_via_tokyo()
    )]
    #[case::remove(
        Route::yokohama_to_chiba_via_tokyo(),
        Operation::remove_tokyo(),
        Route::yokohama_to_chiba_after_remove()
    )]
    #[case::move_(
        Route::yokohama_to_chiba(),
        Operation::move_chiba_to_tokyo(),
        Route::yokohama_to_tokyo()
    )]
    #[case::truncate_op_list(
        Route::yokohama_to_chiba_after_undo(),
        Operation::move_chiba_to_tokyo(),
        Route::yokohama_to_tokyo()
    )]
    fn can_push_operation(
        #[case] mut route: Route,
        #[case] op: Operation,
        #[case] expected: Route,
    ) {
        route.push_operation(op).unwrap();
        assert_eq!(route, expected)
    }

    #[rstest]
    fn can_redo_operation(
        #[from(after_undo)] mut route: Route,
        #[from(full_route)] expected: Route,
    ) {
        route.redo_operation().unwrap();
        assert_eq!(route, expected)
    }

    #[rstest]
    #[case::empty(empty_route())]
    #[case::full(full_route())]
    fn cannot_redo_if_nothing_to_redo(#[case] mut route: Route) {
        assert!(matches!(
            route.redo_operation(),
            // TODO: This might be an DomainError
            // maybe this should be catched at UseCase
            // and then converted into InvalidOperation
            // => https://github.com/team-azb/route-bucket-backend/issues/81
            Err(ApplicationError::InvalidOperation(_))
        ))
    }

    #[rstest]
    fn can_undo_operation(
        #[from(full_route)] mut route: Route,
        #[from(after_undo)] expected: Route,
    ) {
        route.undo_operation().unwrap();
        assert_eq!(route, expected)
    }

    #[rstest]
    fn cannot_undo_if_empty(mut empty_route: Route) {
        assert!(matches!(
            empty_route.redo_operation(),
            Err(ApplicationError::InvalidOperation(_))
        ))
    }

    #[rstest]
    fn can_calc_route_features_from_seg_list(
        #[from(full_route_filled_but_yet_to_calc_features)] mut route: Route,
        #[from(full_route_filled)] expected: Route,
    ) {
        route.calc_route_features_from_seg_list().unwrap();
        assert_eq!(route, expected)
    }

    macro_rules! init_empty_route {
        ($op_num:expr, $op_list_name:ident, $seg_list_name:ident) => {
            Route {
                info: RouteInfo::empty_route0($op_num),
                op_list: Operation::$op_list_name(),
                seg_list: SegmentList::$seg_list_name(false, false, true),
            }
        };
    }

    pub trait RouteFixtures {
        fn empty() -> Route {
            Route {
                info: RouteInfo::empty_route0(0),
                op_list: Vec::new(),
                seg_list: SegmentList::empty(),
            }
        }

        fn yokohama() -> Route {
            init_empty_route!(1, after_add_yokohama_op_list, yokohama)
        }

        fn yokohama_to_chiba() -> Route {
            init_empty_route!(2, after_add_chiba_op_list, yokohama_to_chiba)
        }

        fn yokohama_to_chiba_via_tokyo() -> Route {
            init_empty_route!(3, after_add_tokyo_op_list, yokohama_to_chiba_via_tokyo)
        }

        fn yokohama_to_chiba_after_remove() -> Route {
            init_empty_route!(4, after_remove_tokyo_op_list, yokohama_to_chiba)
        }

        fn yokohama_to_chiba_after_undo() -> Route {
            init_empty_route!(2, after_add_tokyo_op_list, yokohama_to_chiba)
        }

        fn yokohama_to_tokyo() -> Route {
            init_empty_route!(3, after_move_chiba_op_list, yokohama_to_tokyo)
        }

        fn yokohama_to_chiba_filled(set_ele: bool, set_features: bool) -> Route {
            Route::new(
                if set_features {
                    RouteInfo::yokohama_to_chiba()
                } else {
                    RouteInfo::empty_route0(2)
                },
                Operation::after_add_tokyo_op_list(),
                SegmentList::yokohama_to_chiba(set_ele, set_features, false),
            )
        }

        fn yokohama_to_chiba_via_tokyo_filled(set_ele: bool, set_features: bool) -> Route {
            Route::new(
                if set_features {
                    RouteInfo::yokohama_to_chiba_via_tokyo()
                } else {
                    RouteInfo::empty_route0(3)
                },
                Operation::after_add_tokyo_op_list(),
                SegmentList::yokohama_to_chiba_via_tokyo(set_ele, set_features, false),
            )
        }

        fn yokohama_to_tokyo_filled(set_ele: bool, set_features: bool) -> Route {
            Route::new(
                if set_features {
                    RouteInfo::yokohama_to_tokyo()
                } else {
                    RouteInfo::empty_route0(3)
                },
                Operation::after_move_chiba_op_list(),
                SegmentList::yokohama_to_tokyo(set_ele, set_features, false),
            )
        }
    }

    impl RouteFixtures for Route {}
}<|MERGE_RESOLUTION|>--- conflicted
+++ resolved
@@ -106,12 +106,6 @@
         self.info.ascent_elevation_gain = asc_gain;
         self.info.descent_elevation_gain = desc_gain;
         self.info.total_distance = self.seg_list.get_total_distance()?;
-<<<<<<< HEAD
-
-        Ok(())
-    }
-=======
->>>>>>> 5ccfb02e
 
         Ok(())
     }
