--- conflicted
+++ resolved
@@ -2,23 +2,6 @@
 
 use derive_more::{From, Into};
 use getset::Getters;
-<<<<<<< HEAD
-use gpx::{Gpx, GpxVersion, Metadata};
-use serde::{Deserialize, Serialize};
-
-use route_bucket_utils::{ApplicationError, ApplicationResult};
-
-use crate::model::types::{Elevation, RouteId};
-use crate::model::Distance;
-
-use self::coordinate::Coordinate;
-use self::operation::Operation;
-use self::segment_list::{Segment, SegmentList};
-
-pub(crate) mod coordinate;
-pub(crate) mod operation;
-pub(crate) mod route_gpx;
-=======
 use gpx::{Gpx, GpxVersion};
 
 use route_bucket_utils::{ApplicationError, ApplicationResult};
@@ -35,7 +18,6 @@
 pub(crate) mod operation;
 pub(crate) mod route_gpx;
 pub(crate) mod route_info;
->>>>>>> 9aa19a11
 pub(crate) mod segment_list;
 
 #[derive(Debug, From, Into, Getters)]
@@ -108,36 +90,6 @@
 
         Ok(())
     }
-<<<<<<< HEAD
-
-    // methods from SegmentList
-
-    pub fn calc_elevation_gain(&self) -> Elevation {
-        self.seg_list.calc_elevation_gain()
-    }
-
-    pub fn attach_distance_from_start(&mut self) -> ApplicationResult<()> {
-        self.seg_list.attach_distance_from_start()
-    }
-
-    pub fn get_total_distance(&self) -> ApplicationResult<Distance> {
-        self.seg_list.get_total_distance()
-    }
-
-    pub fn gather_waypoints(&self) -> Vec<Coordinate> {
-        self.seg_list.gather_waypoints()
-    }
-
-    pub fn iter_seg_mut(&mut self) -> IterMut<Segment> {
-        self.seg_list.iter_mut()
-    }
-
-    pub fn into_segments_in_between(self) -> Vec<Segment> {
-        self.seg_list.into_segments_in_between()
-    }
-}
-=======
->>>>>>> 9aa19a11
 
     // methods from SegmentList
 
