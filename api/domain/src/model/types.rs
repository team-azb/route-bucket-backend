--- conflicted
+++ resolved
@@ -22,16 +22,12 @@
     }
 }
 
-<<<<<<< HEAD
-#[derive(Display, From, Into, Debug, Clone, Serialize, Deserialize, Eq, PartialEq)]
-=======
 // TODO: Make this an derive macro (ex: #[derive(NanoId)])
 pub type RouteId = NanoId<11>;
 pub type SegmentId = NanoId<21>;
 pub type OperationId = NanoId<21>;
 
 #[derive(Display, From, Into, Debug, Clone, Serialize, Deserialize)]
->>>>>>> 9aa19a11
 pub struct Polyline(String);
 
 impl Polyline {
