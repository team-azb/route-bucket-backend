--- conflicted
+++ resolved
@@ -24,10 +24,7 @@
     pub(super) ascent_elevation_gain: Elevation,
     pub(super) descent_elevation_gain: Elevation,
     pub(super) total_distance: Distance,
-<<<<<<< HEAD
-=======
     pub(super) is_public: bool,
->>>>>>> 0d9ab5b5
     #[derivative(Default(value = "chrono::MIN_DATETIME"))]
     pub(super) created_at: DateTime<Utc>,
     #[derivative(Default(value = "chrono::MIN_DATETIME"))]
@@ -35,18 +32,11 @@
 }
 
 impl RouteInfo {
-<<<<<<< HEAD
-    pub fn new(name: &str, owner_id: UserId) -> RouteInfo {
-        RouteInfo {
-            name: name.to_string(),
-            owner_id,
-=======
     pub fn new(name: &str, owner_id: UserId, is_public: bool) -> RouteInfo {
         RouteInfo {
             name: name.to_string(),
             owner_id,
             is_public,
->>>>>>> 0d9ab5b5
             ..Default::default()
         }
     }
@@ -120,8 +110,6 @@
             RouteInfo {
                 name: "route1".into(),
                 ..Self::empty_route0(op_num)
-<<<<<<< HEAD
-=======
             }
         }
 
@@ -141,20 +129,7 @@
             RouteInfo {
                 is_public: true,
                 ..Self::empty_route0(0)
->>>>>>> 0d9ab5b5
             }
-        }
-
-        fn yokohama_to_chiba() -> RouteInfo {
-            RouteInfo::filled_route0(10, 0, 46779.709825324135, 2)
-        }
-
-        fn yokohama_to_chiba_via_tokyo() -> RouteInfo {
-            RouteInfo::filled_route0(10, 0, 58759.973932514884, 3)
-        }
-
-        fn yokohama_to_tokyo() -> RouteInfo {
-            RouteInfo::filled_route0(3, 0, 26936.42633640023, 3)
         }
     }
 
