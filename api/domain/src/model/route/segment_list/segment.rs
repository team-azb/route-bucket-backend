--- conflicted
+++ resolved
@@ -5,10 +5,7 @@
 use derive_more::IntoIterator;
 use geo::prelude::HaversineDistance;
 use getset::Getters;
-<<<<<<< HEAD
-=======
 use num_traits::Zero;
->>>>>>> 33e4891e
 use rayon::iter::{ParallelBridge, ParallelIterator};
 use serde::{Deserialize, Serialize};
 
@@ -79,12 +76,7 @@
     pub(super) fn get_distance_offset(&self) -> Distance {
         self.points
             .first()
-<<<<<<< HEAD
-            .map(|coord| *coord.distance_from_start())
-            .flatten()
-=======
             .and_then(|coord| *coord.distance_from_start())
->>>>>>> 33e4891e
             .unwrap_or_else(Distance::zero)
     }
 
@@ -102,12 +94,7 @@
     pub(super) fn has_distance(&self) -> bool {
         self.points
             .first()
-<<<<<<< HEAD
-            .map(|coord| *coord.distance_from_start())
-            .flatten()
-=======
             .and_then(|coord| *coord.distance_from_start())
->>>>>>> 33e4891e
             .is_some()
     }
 
