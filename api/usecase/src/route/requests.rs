--- conflicted
+++ resolved
@@ -4,11 +4,7 @@
 
 use route_bucket_domain::model::{
     permission::PermissionType,
-<<<<<<< HEAD
-    route::{Coordinate, DrawingMode},
-=======
     route::{Coordinate, DrawingMode, RouteId},
->>>>>>> 33e4891e
     user::UserId,
 };
 
@@ -44,17 +40,6 @@
     pub(super) name: String,
 }
 
-<<<<<<< HEAD
-#[derive(From, Deserialize)]
-pub struct UpdatePermissionRequest {
-    pub(super) user_id: UserId,
-    #[serde(alias = "type")]
-    pub(super) permission_type: PermissionType,
-}
-
-#[derive(From, Deserialize)]
-pub struct DeletePermissionRequest {
-=======
 #[derive(From, Deserialize, Validate)]
 pub struct UpdatePermissionRequest {
     #[validate]
@@ -78,6 +63,5 @@
 #[derive(From, Deserialize, Validate)]
 pub struct DeletePermissionRequest {
     #[validate]
->>>>>>> 33e4891e
     pub(super) user_id: UserId,
 }