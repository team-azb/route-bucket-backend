use std::convert::TryInto;

use async_trait::async_trait;
use futures::FutureExt;

use itertools::Itertools;
pub use requests::*;
pub use responses::*;
use route_bucket_domain::external::{
    CallElevationApi, CallRouteInterpolationApi, CallUserAuthApi, ElevationApi,
    RouteInterpolationApi, UserAuthApi,
};
use route_bucket_domain::model::permission::{Permission, PermissionType};
use route_bucket_domain::model::route::{Operation, Route, RouteId, RouteInfo, RouteSearchQuery};
use route_bucket_domain::repository::{
    CallPermissionRepository, CallRouteRepository, Connection, PermissionRepository, Repository,
    RouteRepository,
};
use route_bucket_utils::ApplicationResult;

mod requests;
mod responses;

#[async_trait]
pub trait RouteUseCase {
    async fn find(
        &self,
        route_id: &RouteId,
        user_access_token: Option<String>,
    ) -> ApplicationResult<RouteGetResponse>;

    async fn find_all(&self) -> ApplicationResult<RouteSearchResponse>;

    async fn search(
        &self,
        query: RouteSearchQuery,
        user_access_token: Option<String>,
    ) -> ApplicationResult<RouteSearchResponse>;

    async fn find_gpx(&self, route_id: &RouteId) -> ApplicationResult<RouteGetGpxResponse>;

    async fn create(
        &self,
        user_access_token: &str,
        req: &RouteCreateRequest,
    ) -> ApplicationResult<RouteCreateResponse>;

    async fn rename(
        &self,
        route_id: &RouteId,
        user_access_token: &str,
        req: &RouteRenameRequest,
    ) -> ApplicationResult<RouteInfo>;

    async fn add_point(
        &self,
        route_id: &RouteId,
        user_access_token: &str,
        pos: usize,
        req: &NewPointRequest,
    ) -> ApplicationResult<RouteOperationResponse>;

    async fn remove_point(
        &self,
        route_id: &RouteId,
        user_access_token: &str,
        pos: usize,
        req: &RemovePointRequest,
    ) -> ApplicationResult<RouteOperationResponse>;

    async fn move_point(
        &self,
        route_id: &RouteId,
        user_access_token: &str,
        pos: usize,
        req: &NewPointRequest,
    ) -> ApplicationResult<RouteOperationResponse>;

    async fn clear_route(
        &self,
        route_id: &RouteId,
        user_access_token: &str,
    ) -> ApplicationResult<RouteOperationResponse>;

    async fn redo_operation(
        &self,
        route_id: &RouteId,
        user_access_token: &str,
    ) -> ApplicationResult<RouteOperationResponse>;

    async fn undo_operation(
        &self,
        route_id: &RouteId,
        user_access_token: &str,
    ) -> ApplicationResult<RouteOperationResponse>;

    async fn delete(&self, route_id: &RouteId, user_access_token: &str) -> ApplicationResult<()>;

    async fn update_permission(
        &self,
        route_id: &RouteId,
        user_access_token: &str,
        req: &UpdatePermissionRequest,
    ) -> ApplicationResult<()>;

    async fn delete_permission(
        &self,
        route_id: &RouteId,
        user_access_token: &str,
        req: &DeletePermissionRequest,
    ) -> ApplicationResult<()>;
}

#[async_trait]
impl<T> RouteUseCase for T
where
    T: CallRouteRepository
        + CallPermissionRepository
        + CallRouteInterpolationApi
        + CallElevationApi
        + CallUserAuthApi
        + Sync,
{
    async fn find(
        &self,
        route_id: &RouteId,
        user_access_token: Option<String>,
    ) -> ApplicationResult<RouteGetResponse> {
        let conn = self.route_repository().get_connection().await?;

        let user_id = if let Some(token) = user_access_token {
            Some(self.user_auth_api().authenticate(&token).await?)
        } else {
            None
        };

        let mut route = self.route_repository().find(route_id, &conn).await?;
<<<<<<< HEAD
=======

        let perm_conn = self.permission_repository().get_connection().await?;
        self.permission_repository()
            .authorize_user(route.info(), user_id, PermissionType::Viewer, &perm_conn)
            .await?;

>>>>>>> 7bbcef29
        self.elevation_api().attach_elevations(&mut route)?;
        route.calc_route_features_from_seg_list()?;

        route.try_into()
    }

    async fn find_all(&self) -> ApplicationResult<RouteSearchResponse> {
        let conn = self.route_repository().get_connection().await?;

        let route_infos = self
            .route_repository()
            .search_infos(RouteSearchQuery::empty(), &conn)
            .await?;
        let result_num = route_infos.len();

        Ok(RouteSearchResponse {
            route_infos,
            result_num,
        })
    }

    async fn search(
        &self,
        mut query: RouteSearchQuery,
        user_access_token: Option<String>,
    ) -> ApplicationResult<RouteSearchResponse> {
        let conn = self.route_repository().get_connection().await?;

        if let Some(token) = user_access_token {
            let user_id = self.user_auth_api().authenticate(&token).await?;

            let perm_conn = self.permission_repository().get_connection().await?;
            let visible_route_ids = self
                .permission_repository()
                .find_by_user_id(&user_id, &perm_conn)
                .await?
                .into_iter()
                .map(|perm| perm.route_id().clone())
                .collect_vec();

            // TODO: query.idsが指定されていた場合は、ここはmergeしなきゃいけない
            query.ids = Some(visible_route_ids);
            query.caller_id = Some(user_id);
        }

        Ok(RouteSearchResponse {
            route_infos: self
                .route_repository()
                .search_infos(query.clone(), &conn)
                .await?,
            result_num: self.route_repository().count_infos(query, &conn).await?,
        })
    }

    async fn find_gpx(&self, route_id: &RouteId) -> ApplicationResult<RouteGetGpxResponse> {
        let conn = self.route_repository().get_connection().await?;

        let mut route = self.route_repository().find(route_id, &conn).await?;
        self.elevation_api().attach_elevations(&mut route)?;
        route.calc_route_features_from_seg_list()?;

        route.try_into()
    }

    async fn create(
        &self,
        user_access_token: &str,
        req: &RouteCreateRequest,
    ) -> ApplicationResult<RouteCreateResponse> {
        let conn = self.route_repository().get_connection().await?;
        conn.transaction(|conn| {
            async move {
                let owner_id = self.user_auth_api().authenticate(user_access_token).await?;
<<<<<<< HEAD
                let route_info = RouteInfo::new(&req.name, owner_id);
=======
                let route_info = RouteInfo::new(&req.name, owner_id, req.is_public);
>>>>>>> 7bbcef29

                self.route_repository()
                    .insert_info(&route_info, conn)
                    .await?;

                Ok(RouteCreateResponse {
                    id: route_info.id().clone(),
                })
            }
            .boxed()
        })
        .await
    }

    async fn rename(
        &self,
        route_id: &RouteId,
        user_access_token: &str,
        req: &RouteRenameRequest,
    ) -> ApplicationResult<RouteInfo> {
        let conn = self.route_repository().get_connection().await?;
        conn.transaction(|conn| {
            async move {
                let mut route_info = self.route_repository().find_info(route_id, conn).await?;
                let user_id = self.user_auth_api().authenticate(user_access_token).await?;

                let perm_conn = self.permission_repository().get_connection().await?;
                self.permission_repository()
<<<<<<< HEAD
                    .authorize_user(&route_info, &user_id, PermissionType::Editor, &perm_conn)
=======
                    .authorize_user(
                        &route_info,
                        Some(user_id),
                        PermissionType::Editor,
                        &perm_conn,
                    )
>>>>>>> 7bbcef29
                    .await?;

                route_info.rename(&req.name);
                self.route_repository()
                    .update_info(&route_info, conn)
                    .await?;

                Ok(route_info)
            }
            .boxed()
        })
        .await
    }

    async fn add_point(
        &self,
        route_id: &RouteId,
        user_access_token: &str,
        pos: usize,
        req: &NewPointRequest,
    ) -> ApplicationResult<RouteOperationResponse> {
        let conn = self.route_repository().get_connection().await?;
        conn.transaction(|conn| {
            async move {
                let mut route = self.route_repository().find(route_id, conn).await?;
                let user_id = self.user_auth_api().authenticate(user_access_token).await?;

                let perm_conn = self.permission_repository().get_connection().await?;
                self.permission_repository()
<<<<<<< HEAD
                    .authorize_user(route.info(), &user_id, PermissionType::Editor, &perm_conn)
=======
                    .authorize_user(
                        route.info(),
                        Some(user_id),
                        PermissionType::Editor,
                        &perm_conn,
                    )
>>>>>>> 7bbcef29
                    .await?;

                let op = Operation::new_add(
                    pos,
                    self.route_interpolation_api()
                        .correct_coordinate(&req.coord, req.mode)
                        .await?,
                    route.seg_list(),
                    req.mode,
                )?;
                route.push_operation(op)?;

                self.route_interpolation_api()
                    .interpolate_empty_segments(&mut route)
                    .await?;
                self.elevation_api().attach_elevations(&mut route)?;
                route.calc_route_features_from_seg_list()?;

                self.route_repository().update(&route, conn).await?;

                route.try_into()
            }
            .boxed()
        })
        .await
    }

    async fn remove_point(
        &self,
        route_id: &RouteId,
        user_access_token: &str,
        pos: usize,
        req: &RemovePointRequest,
    ) -> ApplicationResult<RouteOperationResponse> {
        let conn = self.route_repository().get_connection().await?;
        conn.transaction(|conn| {
            async move {
                let mut route = self.route_repository().find(route_id, conn).await?;
                let user_id = self.user_auth_api().authenticate(user_access_token).await?;

                let perm_conn = self.permission_repository().get_connection().await?;
                self.permission_repository()
<<<<<<< HEAD
                    .authorize_user(route.info(), &user_id, PermissionType::Editor, &perm_conn)
=======
                    .authorize_user(
                        route.info(),
                        Some(user_id),
                        PermissionType::Editor,
                        &perm_conn,
                    )
>>>>>>> 7bbcef29
                    .await?;

                let op = Operation::new_remove(pos, route.seg_list(), req.mode)?;
                route.push_operation(op)?;

                self.route_interpolation_api()
                    .interpolate_empty_segments(&mut route)
                    .await?;
                self.elevation_api().attach_elevations(&mut route)?;
                route.calc_route_features_from_seg_list()?;

                self.route_repository().update(&route, conn).await?;

                route.try_into()
            }
            .boxed()
        })
        .await
    }

    async fn move_point(
        &self,
        route_id: &RouteId,
        user_access_token: &str,
        pos: usize,
        req: &NewPointRequest,
    ) -> ApplicationResult<RouteOperationResponse> {
        let conn = self.route_repository().get_connection().await?;
        conn.transaction(|conn| {
            async move {
                let mut route = self.route_repository().find(route_id, conn).await?;
                let user_id = self.user_auth_api().authenticate(user_access_token).await?;

                let perm_conn = self.permission_repository().get_connection().await?;
                self.permission_repository()
<<<<<<< HEAD
                    .authorize_user(route.info(), &user_id, PermissionType::Editor, &perm_conn)
=======
                    .authorize_user(
                        route.info(),
                        Some(user_id),
                        PermissionType::Editor,
                        &perm_conn,
                    )
>>>>>>> 7bbcef29
                    .await?;

                let op = Operation::new_move(
                    pos,
                    self.route_interpolation_api()
                        .correct_coordinate(&req.coord, req.mode)
                        .await?,
                    route.seg_list(),
                    req.mode,
                )?;
                route.push_operation(op)?;

                self.route_interpolation_api()
                    .interpolate_empty_segments(&mut route)
                    .await?;
                self.elevation_api().attach_elevations(&mut route)?;
                route.calc_route_features_from_seg_list()?;

                self.route_repository().update(&route, conn).await?;

                route.try_into()
            }
            .boxed()
        })
        .await
    }

    async fn clear_route(
        &self,
        route_id: &RouteId,
        user_access_token: &str,
    ) -> ApplicationResult<RouteOperationResponse> {
        let conn = self.route_repository().get_connection().await?;
        conn.transaction(|conn| {
            async move {
                let mut info = self.route_repository().find_info(route_id, conn).await?;
                let user_id = self.user_auth_api().authenticate(user_access_token).await?;

                let perm_conn = self.permission_repository().get_connection().await?;
                self.permission_repository()
<<<<<<< HEAD
                    .authorize_user(&info, &user_id, PermissionType::Editor, &perm_conn)
=======
                    .authorize_user(&info, Some(user_id), PermissionType::Editor, &perm_conn)
>>>>>>> 7bbcef29
                    .await?;

                info.clear_route();
                let cleared_route = Route::new(info, vec![], vec![].into());
                self.route_repository().update(&cleared_route, conn).await?;

                // TODO: ここは正直無駄なので、APIを変更するべき？
                cleared_route.try_into()
            }
            .boxed()
        })
        .await
    }

    async fn redo_operation(
        &self,
        route_id: &RouteId,
        user_access_token: &str,
    ) -> ApplicationResult<RouteOperationResponse> {
        let conn = self.route_repository().get_connection().await?;
        conn.transaction(|conn| {
            async move {
                let mut route = self.route_repository().find(route_id, conn).await?;
                let user_id = self.user_auth_api().authenticate(user_access_token).await?;

                let perm_conn = self.permission_repository().get_connection().await?;
                self.permission_repository()
<<<<<<< HEAD
                    .authorize_user(route.info(), &user_id, PermissionType::Editor, &perm_conn)
=======
                    .authorize_user(
                        route.info(),
                        Some(user_id),
                        PermissionType::Editor,
                        &perm_conn,
                    )
>>>>>>> 7bbcef29
                    .await?;

                route.redo_operation()?;

                self.route_interpolation_api()
                    .interpolate_empty_segments(&mut route)
                    .await?;
                self.elevation_api().attach_elevations(&mut route)?;
                route.calc_route_features_from_seg_list()?;

                self.route_repository().update(&route, conn).await?;

                route.try_into()
            }
            .boxed()
        })
        .await
    }

    async fn undo_operation(
        &self,
        route_id: &RouteId,
        user_access_token: &str,
    ) -> ApplicationResult<RouteOperationResponse> {
        let conn = self.route_repository().get_connection().await?;
        conn.transaction(|conn| {
            async move {
                let mut route = self.route_repository().find(route_id, conn).await?;
                let user_id = self.user_auth_api().authenticate(user_access_token).await?;

                let perm_conn = self.permission_repository().get_connection().await?;
                self.permission_repository()
<<<<<<< HEAD
                    .authorize_user(route.info(), &user_id, PermissionType::Editor, &perm_conn)
=======
                    .authorize_user(
                        route.info(),
                        Some(user_id),
                        PermissionType::Editor,
                        &perm_conn,
                    )
>>>>>>> 7bbcef29
                    .await?;

                route.undo_operation()?;

                self.route_interpolation_api()
                    .interpolate_empty_segments(&mut route)
                    .await?;
                self.elevation_api().attach_elevations(&mut route)?;
                route.calc_route_features_from_seg_list()?;

                self.route_repository().update(&route, conn).await?;

                route.try_into()
            }
            .boxed()
        })
        .await
    }

    async fn delete(&self, route_id: &RouteId, user_access_token: &str) -> ApplicationResult<()> {
        let conn = self.route_repository().get_connection().await?;
        conn.transaction(|conn| {
            async move {
                let route_info = self.route_repository().find_info(route_id, conn).await?;
                let user_id = self.user_auth_api().authenticate(user_access_token).await?;

                let perm_conn = self.permission_repository().get_connection().await?;
                self.permission_repository()
<<<<<<< HEAD
                    .authorize_user(&route_info, &user_id, PermissionType::Editor, &perm_conn)
=======
                    .authorize_user(
                        &route_info,
                        Some(user_id),
                        PermissionType::Editor,
                        &perm_conn,
                    )
>>>>>>> 7bbcef29
                    .await?;

                self.route_repository().delete(route_id, conn).await
            }
            .boxed()
        })
        .await
    }

    async fn update_permission(
        &self,
        route_id: &RouteId,
        user_access_token: &str,
        req: &UpdatePermissionRequest,
    ) -> ApplicationResult<()> {
        let conn = self.route_repository().get_connection().await?;
        let route_info = self.route_repository().find_info(route_id, &conn).await?;
        let user_id = self.user_auth_api().authenticate(user_access_token).await?;

        let perm_conn = self.permission_repository().get_connection().await?;
        self.permission_repository()
<<<<<<< HEAD
            .authorize_user(&route_info, &user_id, PermissionType::Editor, &perm_conn)
=======
            .authorize_user(
                &route_info,
                Some(user_id),
                PermissionType::Owner,
                &perm_conn,
            )
>>>>>>> 7bbcef29
            .await?;
        self.permission_repository()
            .insert_or_update(
                &Permission::from((
                    route_info.id().clone(),
                    req.user_id.clone(),
                    req.permission_type,
                )),
                &perm_conn,
            )
            .await
    }

    async fn delete_permission(
        &self,
        route_id: &RouteId,
        user_access_token: &str,
        req: &DeletePermissionRequest,
    ) -> ApplicationResult<()> {
        let conn = self.route_repository().get_connection().await?;
        let route_info = self.route_repository().find_info(route_id, &conn).await?;
        let user_id = self.user_auth_api().authenticate(user_access_token).await?;

        let perm_conn = self.permission_repository().get_connection().await?;
        self.permission_repository()
<<<<<<< HEAD
            .authorize_user(&route_info, &user_id, PermissionType::Editor, &perm_conn)
=======
            .authorize_user(
                &route_info,
                Some(user_id),
                PermissionType::Owner,
                &perm_conn,
            )
>>>>>>> 7bbcef29
            .await?;
        self.permission_repository()
            .delete(route_info.id(), &req.user_id, &perm_conn)
            .await
    }
}

#[cfg(test)]
mod tests {
    use crate::{expect_at_repository, expect_once};
    use route_bucket_domain::{
        external::{MockElevationApi, MockRouteInterpolationApi, MockUserAuthApi},
        model::{
            fixtures::{
                route::{
                    CoordinateFixtures, OperationFixtures, PermissionFixtures, RouteFixtures,
                    RouteGpxFixtures, RouteInfoFixtures, RouteSearchQueryFixtures, SegmentFixtures,
                },
                user::UserIdFixtures,
            },
            permission::Permission,
            route::{Coordinate, DrawingMode, RouteGpx, Segment},
            user::UserId,
        },
        repository::{MockConnection, MockPermissionRepository, MockRouteRepository},
    };
    use rstest::rstest;

    use super::*;

    fn route_id() -> RouteId {
        RouteId::from_string("route-id___".into())
    }

    fn tokyo_before_correction() -> Coordinate {
        Coordinate::new(35.68, 139.77).unwrap()
    }

    fn yokohama_to_chiba_before_interpolation(is_undone: bool) -> Route {
        Route::new(
            RouteInfo::empty_route0(if is_undone { 2 } else { 4 }),
            if is_undone {
                Operation::after_add_tokyo_op_list()
            } else {
                Operation::after_remove_tokyo_op_list()
            },
            vec![
                Segment::yokohama_to_chiba(false, None, true, DrawingMode::FollowRoad),
                Segment::chiba(false, None, false, DrawingMode::FollowRoad),
            ]
            .into(),
        )
    }

    fn yokohama_to_chiba_via_tokyo_before_interpolation() -> Route {
        Route::new(
            RouteInfo::empty_route0(3),
            Operation::after_add_tokyo_op_list(),
            vec![
                Segment::yokohama_to_tokyo(false, None, true, DrawingMode::Freehand),
                Segment::tokyo_to_chiba(false, None, true, DrawingMode::Freehand),
                Segment::chiba(false, None, false, DrawingMode::FollowRoad),
            ]
            .into(),
        )
    }

    fn yokohama_to_tokyo_before_interpolation() -> Route {
        Route::yokohama_to_tokyo()
    }

    fn doncic_token() -> String {
        String::from("token.for.doncic")
    }

    #[rstest]
    #[tokio::test]
    async fn can_find() {
        let mut usecase = TestRouteUseCase::new();
        usecase.expect_authenticate_at_auth_api(doncic_token(), UserId::doncic());
        usecase.expect_find_at_route_repository(
            route_id(),
            Route::yokohama_to_chiba_filled(false, false),
        );
        usecase.expect_authorize_user_at_permission_repository(
            RouteInfo::empty_route0(2),
            Some(UserId::doncic()),
            PermissionType::Viewer,
        );
        usecase.expect_attach_elevations_at_elevation_api(
            Route::yokohama_to_chiba_filled(false, false),
            Route::yokohama_to_chiba_filled(true, false),
        );

        assert_eq!(
            usecase.find(&route_id(), Some(doncic_token())).await,
            Route::yokohama_to_chiba_filled(true, true).try_into()
        );
    }

    #[rstest]
    #[tokio::test]
    async fn can_find_all() {
        let mut usecase = TestRouteUseCase::new();
        usecase.expect_search_infos_at_route_repository(
            RouteSearchQuery::empty(),
            vec![RouteInfo::empty_route0(0)],
        );

        assert_eq!(
            usecase.find_all().await,
            Ok(RouteSearchResponse {
                route_infos: vec![RouteInfo::empty_route0(0)],
                result_num: 1
            })
        );
    }

    #[rstest]
    #[tokio::test]
    async fn can_search() {
        let editted_query =
            RouteSearchQuery::search_guest(Some(vec![route_id()]), Some(UserId::doncic()));

        let mut usecase = TestRouteUseCase::new();
        usecase.expect_authenticate_at_auth_api(doncic_token(), UserId::doncic());
        usecase.expect_find_by_id_at_permission_repository(
            UserId::doncic(),
            vec![Permission::from((
                route_id(),
                UserId::doncic(),
                PermissionType::Viewer,
            ))],
        );
        usecase.expect_search_infos_at_route_repository(
<<<<<<< HEAD
            RouteSearchQuery::search_guest(),
=======
            editted_query.clone(),
>>>>>>> 7bbcef29
            vec![RouteInfo::empty_route0(0)],
        );
        usecase.expect_count_infos_at_route_repository(editted_query, 1);

        assert_eq!(
            usecase
                .search(
                    RouteSearchQuery::search_guest(None, None),
                    Some(doncic_token())
                )
                .await,
            Ok(RouteSearchResponse {
                route_infos: vec![RouteInfo::empty_route0(0)],
                result_num: 1
            })
        );
    }

    #[rstest]
    #[tokio::test]
    async fn can_find_gpx() {
        let mut usecase = TestRouteUseCase::new();
        usecase.expect_find_at_route_repository(
            route_id(),
            Route::yokohama_to_chiba_via_tokyo_filled(false, false),
        );
        usecase.expect_attach_elevations_at_elevation_api(
            Route::yokohama_to_chiba_via_tokyo_filled(false, false),
            Route::yokohama_to_chiba_via_tokyo_filled(true, false),
        );

        assert_eq!(usecase.find_gpx(&route_id()).await, Ok(RouteGpx::route0()));
    }

    #[rstest]
    #[tokio::test]
    async fn can_create() {
        let req = RouteCreateRequest {
            name: "route0".into(),
            is_public: false,
        };

        let mut usecase = TestRouteUseCase::new();
        usecase.expect_authenticate_at_auth_api(doncic_token(), UserId::doncic());
        usecase.expect_insert_info_at_route_repository(RouteInfo::empty_route0(0));
        // NOTE: unable to check resp since RouteId is auto-generated
        // assert_eq!(usecase.create(&req).await, Ok(expected_resp));
        assert!(matches!(usecase.create(&doncic_token(), &req).await, Ok(_)));
    }

    #[rstest]
    #[tokio::test]
    async fn can_rename() {
        let req = RouteRenameRequest {
            name: "route1".into(),
        };

        let mut usecase = TestRouteUseCase::new();
        usecase.expect_find_info_at_route_repository(route_id(), RouteInfo::empty_route0(0));
        usecase.expect_authenticate_at_auth_api(doncic_token(), UserId::doncic());
        usecase.expect_authorize_user_at_permission_repository(
            RouteInfo::empty_route0(0),
<<<<<<< HEAD
            UserId::doncic(),
=======
            Some(UserId::doncic()),
>>>>>>> 7bbcef29
            PermissionType::Editor,
        );
        usecase.expect_update_info_at_route_repository(RouteInfo::empty_route1(0));

        assert_eq!(
            usecase.rename(&route_id(), &doncic_token(), &req).await,
            Ok(RouteInfo::empty_route1(0))
        );
    }

    #[rstest]
    #[tokio::test]
    async fn can_add_point() {
        let req = NewPointRequest {
            mode: DrawingMode::Freehand,
            coord: tokyo_before_correction(),
        };

        let mut usecase = TestRouteUseCase::new();
        usecase.expect_find_at_route_repository(
            route_id(),
            Route::yokohama_to_chiba_filled(false, false),
        );
        usecase.expect_authenticate_at_auth_api(doncic_token(), UserId::doncic());
        usecase.expect_authorize_user_at_permission_repository(
            RouteInfo::empty_route0(2),
<<<<<<< HEAD
            UserId::doncic(),
=======
            Some(UserId::doncic()),
>>>>>>> 7bbcef29
            PermissionType::Editor,
        );
        usecase.expect_correct_coordinate_at_interpolation_api(
            tokyo_before_correction(),
            DrawingMode::Freehand,
            Coordinate::tokyo(false, None),
        );
        usecase.expect_interpolate_empty_segments_at_interpolation_api(
            yokohama_to_chiba_via_tokyo_before_interpolation(),
            Route::yokohama_to_chiba_via_tokyo_filled(false, false),
        );
        usecase.expect_attach_elevations_at_elevation_api(
            Route::yokohama_to_chiba_via_tokyo_filled(false, false),
            Route::yokohama_to_chiba_via_tokyo_filled(true, false),
        );
        usecase.expect_update_at_route_repository(Route::yokohama_to_chiba_via_tokyo_filled(
            true, true,
        ));

        assert_eq!(
            usecase
                .add_point(&route_id(), &doncic_token(), 1, &req)
                .await,
            Route::yokohama_to_chiba_via_tokyo_filled(true, true).try_into()
        );
    }

    #[rstest]
    #[tokio::test]
    async fn can_remove_point() {
        let req = RemovePointRequest {
            mode: DrawingMode::FollowRoad,
        };

        let mut usecase = TestRouteUseCase::new();
        usecase.expect_find_at_route_repository(
            route_id(),
            Route::yokohama_to_chiba_via_tokyo_filled(false, false),
        );
        usecase.expect_authenticate_at_auth_api(doncic_token(), UserId::doncic());
        usecase.expect_authorize_user_at_permission_repository(
            RouteInfo::empty_route0(3),
<<<<<<< HEAD
            UserId::doncic(),
=======
            Some(UserId::doncic()),
>>>>>>> 7bbcef29
            PermissionType::Editor,
        );
        usecase.expect_interpolate_empty_segments_at_interpolation_api(
            yokohama_to_chiba_before_interpolation(false),
            Route::yokohama_to_chiba_filled(false, false),
        );
        usecase.expect_attach_elevations_at_elevation_api(
            Route::yokohama_to_chiba_filled(false, false),
            Route::yokohama_to_chiba_filled(true, false),
        );
        usecase.expect_update_at_route_repository(Route::yokohama_to_chiba_filled(true, true));

        assert_eq!(
            usecase
                .remove_point(&route_id(), &doncic_token(), 1, &req)
                .await,
            Route::yokohama_to_chiba_filled(true, true).try_into()
        );
    }

    #[rstest]
    #[tokio::test]
    async fn can_move_point() {
        let req = NewPointRequest {
            mode: DrawingMode::Freehand,
            coord: tokyo_before_correction(),
        };

        let mut usecase = TestRouteUseCase::new();
        usecase.expect_find_at_route_repository(
            route_id(),
            Route::yokohama_to_chiba_filled(false, false),
        );
        usecase.expect_authenticate_at_auth_api(doncic_token(), UserId::doncic());
        usecase.expect_authorize_user_at_permission_repository(
            RouteInfo::empty_route0(2),
<<<<<<< HEAD
            UserId::doncic(),
=======
            Some(UserId::doncic()),
>>>>>>> 7bbcef29
            PermissionType::Editor,
        );
        usecase.expect_correct_coordinate_at_interpolation_api(
            tokyo_before_correction(),
            DrawingMode::Freehand,
            Coordinate::tokyo(false, None),
        );
        usecase.expect_interpolate_empty_segments_at_interpolation_api(
            yokohama_to_tokyo_before_interpolation(),
            Route::yokohama_to_tokyo_filled(false, false),
        );
        usecase.expect_attach_elevations_at_elevation_api(
            Route::yokohama_to_tokyo_filled(false, false),
            Route::yokohama_to_tokyo_filled(true, false),
        );
        usecase.expect_update_at_route_repository(Route::yokohama_to_tokyo_filled(true, true));

        assert_eq!(
            usecase
                .move_point(&route_id(), &doncic_token(), 1, &req)
                .await,
            Route::yokohama_to_tokyo_filled(true, true).try_into()
        );
    }

    #[rstest]
    #[tokio::test]
    async fn can_clear_route() {
        let mut usecase = TestRouteUseCase::new();
        usecase.expect_find_info_at_route_repository(route_id(), RouteInfo::empty_route0(3));
        usecase.expect_authenticate_at_auth_api(doncic_token(), UserId::doncic());
        usecase.expect_authorize_user_at_permission_repository(
            RouteInfo::empty_route0(3),
<<<<<<< HEAD
            UserId::doncic(),
=======
            Some(UserId::doncic()),
>>>>>>> 7bbcef29
            PermissionType::Editor,
        );
        usecase.expect_update_at_route_repository(Route::empty());

        assert_eq!(
            usecase.clear_route(&route_id(), &doncic_token()).await,
            Route::empty().try_into()
        );
    }

    #[rstest]
    #[tokio::test]
    async fn can_redo_operation() {
        let mut usecase = TestRouteUseCase::new();
        usecase.expect_find_at_route_repository(
            route_id(),
            Route::yokohama_to_chiba_filled(false, false),
        );
        usecase.expect_authenticate_at_auth_api(doncic_token(), UserId::doncic());
        usecase.expect_authorize_user_at_permission_repository(
            RouteInfo::empty_route0(2),
<<<<<<< HEAD
            UserId::doncic(),
=======
            Some(UserId::doncic()),
>>>>>>> 7bbcef29
            PermissionType::Editor,
        );
        usecase.expect_interpolate_empty_segments_at_interpolation_api(
            yokohama_to_chiba_via_tokyo_before_interpolation(),
            Route::yokohama_to_chiba_via_tokyo_filled(false, false),
        );
        usecase.expect_attach_elevations_at_elevation_api(
            Route::yokohama_to_chiba_via_tokyo_filled(false, false),
            Route::yokohama_to_chiba_via_tokyo_filled(true, false),
        );
        usecase.expect_update_at_route_repository(Route::yokohama_to_chiba_via_tokyo_filled(
            true, true,
        ));

        assert_eq!(
            usecase.redo_operation(&route_id(), &doncic_token()).await,
            Route::yokohama_to_chiba_via_tokyo_filled(true, true).try_into()
        );
    }

    #[rstest]
    #[tokio::test]
    async fn can_undo_operation() {
        let mut usecase = TestRouteUseCase::new();
        usecase.expect_find_at_route_repository(
            route_id(),
            Route::yokohama_to_chiba_via_tokyo_filled(false, false),
        );
        usecase.expect_authenticate_at_auth_api(doncic_token(), UserId::doncic());
        usecase.expect_authorize_user_at_permission_repository(
            RouteInfo::empty_route0(3),
<<<<<<< HEAD
            UserId::doncic(),
=======
            Some(UserId::doncic()),
>>>>>>> 7bbcef29
            PermissionType::Editor,
        );
        usecase.expect_interpolate_empty_segments_at_interpolation_api(
            yokohama_to_chiba_before_interpolation(true),
            Route::yokohama_to_chiba_filled(false, false),
        );
        usecase.expect_attach_elevations_at_elevation_api(
            Route::yokohama_to_chiba_filled(false, false),
            Route::yokohama_to_chiba_filled(true, false),
        );
        usecase.expect_update_at_route_repository(Route::yokohama_to_chiba_filled(true, true));

        assert_eq!(
            usecase.undo_operation(&route_id(), &doncic_token()).await,
            Route::yokohama_to_chiba_filled(true, true).try_into()
        );
    }

    #[rstest]
    #[tokio::test]
    async fn can_delete() {
        let mut usecase = TestRouteUseCase::new();
        usecase.expect_find_info_at_route_repository(route_id(), RouteInfo::empty_route0(0));
        usecase.expect_authenticate_at_auth_api(doncic_token(), UserId::doncic());
        usecase.expect_authorize_user_at_permission_repository(
            RouteInfo::empty_route0(0),
<<<<<<< HEAD
            UserId::doncic(),
=======
            Some(UserId::doncic()),
>>>>>>> 7bbcef29
            PermissionType::Editor,
        );
        usecase.expect_delete_at_route_repository(route_id());
        assert_eq!(usecase.delete(&route_id(), &doncic_token()).await, Ok(()));
    }

    #[rstest]
    #[tokio::test]
    async fn can_update_permission() {
        let req = UpdatePermissionRequest {
            user_id: UserId::porzingis(),
            permission_type: PermissionType::Viewer,
        };

        let mut usecase = TestRouteUseCase::new();
        usecase.expect_find_info_at_route_repository(route_id(), RouteInfo::empty_route0(0));
        usecase.expect_authenticate_at_auth_api(doncic_token(), UserId::doncic());
        usecase.expect_authorize_user_at_permission_repository(
            RouteInfo::empty_route0(0),
<<<<<<< HEAD
            UserId::doncic(),
            PermissionType::Editor,
=======
            Some(UserId::doncic()),
            PermissionType::Owner,
>>>>>>> 7bbcef29
        );
        usecase.expect_insert_or_update_at_permission_repository(
            Permission::porzingis_viewer_permission(),
        );
        assert_eq!(
            usecase
                .update_permission(&route_id(), &doncic_token(), &req)
                .await,
            Ok(())
        );
    }

    #[rstest]
    #[tokio::test]
    async fn can_delete_permission() {
        let req = DeletePermissionRequest {
            user_id: UserId::porzingis(),
        };
        let info = RouteInfo::empty_route0(0);
        let id = info.id();

        let mut usecase = TestRouteUseCase::new();
        usecase.expect_find_info_at_route_repository(id.clone(), info.clone());
        usecase.expect_authenticate_at_auth_api(doncic_token(), UserId::doncic());
        usecase.expect_authorize_user_at_permission_repository(
            info.clone(),
<<<<<<< HEAD
            UserId::doncic(),
            PermissionType::Editor,
=======
            Some(UserId::doncic()),
            PermissionType::Owner,
>>>>>>> 7bbcef29
        );
        usecase.expect_delete_at_permission_repository(id.clone(), UserId::porzingis());
        assert_eq!(
            usecase.delete_permission(id, &doncic_token(), &req).await,
            Ok(())
        );
    }

    struct TestRouteUseCase {
        route_repository: MockRouteRepository,
        permission_repository: MockPermissionRepository,
        interpolation_api: MockRouteInterpolationApi,
        elevation_api: MockElevationApi,
        auth_api: MockUserAuthApi,
    }

    // setup methods for mocking
    impl TestRouteUseCase {
        fn new() -> Self {
            let mut usecase = TestRouteUseCase {
                route_repository: MockRouteRepository::new(),
                permission_repository: MockPermissionRepository::new(),
                interpolation_api: MockRouteInterpolationApi::new(),
                elevation_api: MockElevationApi::new(),
                auth_api: MockUserAuthApi::new(),
            };
            expect_at_repository!(usecase.route_repository, get_connection, MockConnection {});

            usecase
        }

        fn expect_find_at_route_repository(&mut self, param_id: RouteId, return_route: Route) {
            expect_at_repository!(self.route_repository, find, param_id, return_route);
        }

        fn expect_find_info_at_route_repository(
            &mut self,
            param_id: RouteId,
            return_info: RouteInfo,
        ) {
            expect_at_repository!(self.route_repository, find_info, param_id, return_info);
        }

        fn expect_search_infos_at_route_repository(
            &mut self,
            query: RouteSearchQuery,
            return_infos: Vec<RouteInfo>,
        ) {
            expect_at_repository!(self.route_repository, search_infos, query, return_infos);
        }

        fn expect_count_infos_at_route_repository(
            &mut self,
            query: RouteSearchQuery,
            return_count: usize,
        ) {
            expect_at_repository!(self.route_repository, count_infos, query, return_count);
        }

        fn expect_insert_info_at_route_repository(&mut self, param_info: RouteInfo) {
            expect_at_repository!(self.route_repository, insert_info, param_info, ());
        }

        fn expect_update_at_route_repository(&mut self, param_route: Route) {
            expect_at_repository!(self.route_repository, update, param_route, ());
        }

        fn expect_update_info_at_route_repository(&mut self, param_info: RouteInfo) {
            expect_at_repository!(self.route_repository, update_info, param_info, ());
        }

        fn expect_delete_at_route_repository(&mut self, param_id: RouteId) {
            expect_at_repository!(self.route_repository, delete, param_id, ());
        }

        #[allow(dead_code)]
        fn expect_get_connection_at_permission_repository(&mut self) {
            expect_at_repository!(
                self.permission_repository,
                get_connection,
                MockConnection {}
            );
        }

        #[allow(dead_code)]
        fn expect_find_type_at_permission_repository(
            &mut self,
            param_info: RouteInfo,
<<<<<<< HEAD
            param_user_id: UserId,
=======
            param_user_id: Option<UserId>,
>>>>>>> 7bbcef29
            return_permission_type: PermissionType,
        ) {
            self.expect_get_connection_at_permission_repository();
            expect_at_repository!(
                self.permission_repository,
                find_type,
                param_info,
                param_user_id,
                return_permission_type
            );
        }

<<<<<<< HEAD
        fn expect_authorize_user_at_permission_repository(
            &mut self,
            param_info: RouteInfo,
            param_user_id: UserId,
=======
        #[allow(dead_code)]
        fn expect_find_by_id_at_permission_repository(
            &mut self,
            param_user_id: UserId,
            return_permissions: Vec<Permission>,
        ) {
            self.expect_get_connection_at_permission_repository();
            expect_at_repository!(
                self.permission_repository,
                find_by_user_id,
                param_user_id,
                return_permissions
            );
        }

        fn expect_authorize_user_at_permission_repository(
            &mut self,
            param_info: RouteInfo,
            param_user_id: Option<UserId>,
>>>>>>> 7bbcef29
            param_permission_type: PermissionType,
        ) {
            self.expect_get_connection_at_permission_repository();
            expect_at_repository!(
                self.permission_repository,
                authorize_user,
                param_info,
                param_user_id,
                param_permission_type,
                ()
            );
        }

        fn expect_insert_or_update_at_permission_repository(
            &mut self,
            param_permission: Permission,
        ) {
            expect_at_repository!(
                self.permission_repository,
                insert_or_update,
                param_permission,
                ()
            );
        }

        fn expect_delete_at_permission_repository(
            &mut self,
            param_route_id: RouteId,
            param_user_id: UserId,
        ) {
            expect_at_repository!(
                self.permission_repository,
                delete,
                param_route_id,
                param_user_id,
                ()
            );
        }

        fn expect_correct_coordinate_at_interpolation_api(
            &mut self,
            param_coord: Coordinate,
            param_mode: DrawingMode,
            return_coord: Coordinate,
        ) {
            expect_once!(
                self.interpolation_api,
                correct_coordinate,
                param_coord,
                param_mode,
                return_coord
            );
        }

        fn expect_interpolate_empty_segments_at_interpolation_api(
            &mut self,
            before_route: Route,
            after_route: Route,
        ) {
            expect_once!(
                self.interpolation_api,
                interpolate_empty_segments,
                before_route => after_route
            );
        }

        fn expect_attach_elevations_at_elevation_api(
            &mut self,
            before_route: Route,
            after_route: Route,
        ) {
            expect_once!(
                self.elevation_api,
                attach_elevations,
                before_route => after_route
            );
        }

        fn expect_authenticate_at_auth_api(&mut self, param_token: String, return_id: UserId) {
            expect_once!(self.auth_api, authenticate, param_token, return_id);
        }
    }

    // impls to enable trait RouteUseCase
    impl CallRouteRepository for TestRouteUseCase {
        type RouteRepository = MockRouteRepository;

        fn route_repository(&self) -> &Self::RouteRepository {
            &self.route_repository
        }
    }

    impl CallPermissionRepository for TestRouteUseCase {
        type PermissionRepository = MockPermissionRepository;

        fn permission_repository(&self) -> &Self::PermissionRepository {
            &self.permission_repository
        }
    }

    impl CallRouteInterpolationApi for TestRouteUseCase {
        type RouteInterpolationApi = MockRouteInterpolationApi;

        fn route_interpolation_api(&self) -> &Self::RouteInterpolationApi {
            &self.interpolation_api
        }
    }

    impl CallElevationApi for TestRouteUseCase {
        type ElevationApi = MockElevationApi;

        fn elevation_api(&self) -> &Self::ElevationApi {
            &self.elevation_api
        }
    }

    impl CallUserAuthApi for TestRouteUseCase {
        type UserAuthApi = MockUserAuthApi;

        fn user_auth_api(&self) -> &Self::UserAuthApi {
            &self.auth_api
        }
    }
}<|MERGE_RESOLUTION|>--- conflicted
+++ resolved
@@ -135,15 +135,12 @@
         };
 
         let mut route = self.route_repository().find(route_id, &conn).await?;
-<<<<<<< HEAD
-=======
 
         let perm_conn = self.permission_repository().get_connection().await?;
         self.permission_repository()
             .authorize_user(route.info(), user_id, PermissionType::Viewer, &perm_conn)
             .await?;
 
->>>>>>> 7bbcef29
         self.elevation_api().attach_elevations(&mut route)?;
         route.calc_route_features_from_seg_list()?;
 
@@ -217,11 +214,7 @@
         conn.transaction(|conn| {
             async move {
                 let owner_id = self.user_auth_api().authenticate(user_access_token).await?;
-<<<<<<< HEAD
-                let route_info = RouteInfo::new(&req.name, owner_id);
-=======
                 let route_info = RouteInfo::new(&req.name, owner_id, req.is_public);
->>>>>>> 7bbcef29
 
                 self.route_repository()
                     .insert_info(&route_info, conn)
@@ -250,16 +243,12 @@
 
                 let perm_conn = self.permission_repository().get_connection().await?;
                 self.permission_repository()
-<<<<<<< HEAD
-                    .authorize_user(&route_info, &user_id, PermissionType::Editor, &perm_conn)
-=======
                     .authorize_user(
                         &route_info,
                         Some(user_id),
                         PermissionType::Editor,
                         &perm_conn,
                     )
->>>>>>> 7bbcef29
                     .await?;
 
                 route_info.rename(&req.name);
@@ -289,16 +278,12 @@
 
                 let perm_conn = self.permission_repository().get_connection().await?;
                 self.permission_repository()
-<<<<<<< HEAD
-                    .authorize_user(route.info(), &user_id, PermissionType::Editor, &perm_conn)
-=======
                     .authorize_user(
                         route.info(),
                         Some(user_id),
                         PermissionType::Editor,
                         &perm_conn,
                     )
->>>>>>> 7bbcef29
                     .await?;
 
                 let op = Operation::new_add(
@@ -341,16 +326,12 @@
 
                 let perm_conn = self.permission_repository().get_connection().await?;
                 self.permission_repository()
-<<<<<<< HEAD
-                    .authorize_user(route.info(), &user_id, PermissionType::Editor, &perm_conn)
-=======
                     .authorize_user(
                         route.info(),
                         Some(user_id),
                         PermissionType::Editor,
                         &perm_conn,
                     )
->>>>>>> 7bbcef29
                     .await?;
 
                 let op = Operation::new_remove(pos, route.seg_list(), req.mode)?;
@@ -386,16 +367,12 @@
 
                 let perm_conn = self.permission_repository().get_connection().await?;
                 self.permission_repository()
-<<<<<<< HEAD
-                    .authorize_user(route.info(), &user_id, PermissionType::Editor, &perm_conn)
-=======
                     .authorize_user(
                         route.info(),
                         Some(user_id),
                         PermissionType::Editor,
                         &perm_conn,
                     )
->>>>>>> 7bbcef29
                     .await?;
 
                 let op = Operation::new_move(
@@ -436,11 +413,7 @@
 
                 let perm_conn = self.permission_repository().get_connection().await?;
                 self.permission_repository()
-<<<<<<< HEAD
-                    .authorize_user(&info, &user_id, PermissionType::Editor, &perm_conn)
-=======
                     .authorize_user(&info, Some(user_id), PermissionType::Editor, &perm_conn)
->>>>>>> 7bbcef29
                     .await?;
 
                 info.clear_route();
@@ -468,16 +441,12 @@
 
                 let perm_conn = self.permission_repository().get_connection().await?;
                 self.permission_repository()
-<<<<<<< HEAD
-                    .authorize_user(route.info(), &user_id, PermissionType::Editor, &perm_conn)
-=======
                     .authorize_user(
                         route.info(),
                         Some(user_id),
                         PermissionType::Editor,
                         &perm_conn,
                     )
->>>>>>> 7bbcef29
                     .await?;
 
                 route.redo_operation()?;
@@ -510,16 +479,12 @@
 
                 let perm_conn = self.permission_repository().get_connection().await?;
                 self.permission_repository()
-<<<<<<< HEAD
-                    .authorize_user(route.info(), &user_id, PermissionType::Editor, &perm_conn)
-=======
                     .authorize_user(
                         route.info(),
                         Some(user_id),
                         PermissionType::Editor,
                         &perm_conn,
                     )
->>>>>>> 7bbcef29
                     .await?;
 
                 route.undo_operation()?;
@@ -548,16 +513,12 @@
 
                 let perm_conn = self.permission_repository().get_connection().await?;
                 self.permission_repository()
-<<<<<<< HEAD
-                    .authorize_user(&route_info, &user_id, PermissionType::Editor, &perm_conn)
-=======
                     .authorize_user(
                         &route_info,
                         Some(user_id),
                         PermissionType::Editor,
                         &perm_conn,
                     )
->>>>>>> 7bbcef29
                     .await?;
 
                 self.route_repository().delete(route_id, conn).await
@@ -579,16 +540,12 @@
 
         let perm_conn = self.permission_repository().get_connection().await?;
         self.permission_repository()
-<<<<<<< HEAD
-            .authorize_user(&route_info, &user_id, PermissionType::Editor, &perm_conn)
-=======
             .authorize_user(
                 &route_info,
                 Some(user_id),
                 PermissionType::Owner,
                 &perm_conn,
             )
->>>>>>> 7bbcef29
             .await?;
         self.permission_repository()
             .insert_or_update(
@@ -614,16 +571,12 @@
 
         let perm_conn = self.permission_repository().get_connection().await?;
         self.permission_repository()
-<<<<<<< HEAD
-            .authorize_user(&route_info, &user_id, PermissionType::Editor, &perm_conn)
-=======
             .authorize_user(
                 &route_info,
                 Some(user_id),
                 PermissionType::Owner,
                 &perm_conn,
             )
->>>>>>> 7bbcef29
             .await?;
         self.permission_repository()
             .delete(route_info.id(), &req.user_id, &perm_conn)
@@ -759,11 +712,7 @@
             ))],
         );
         usecase.expect_search_infos_at_route_repository(
-<<<<<<< HEAD
-            RouteSearchQuery::search_guest(),
-=======
             editted_query.clone(),
->>>>>>> 7bbcef29
             vec![RouteInfo::empty_route0(0)],
         );
         usecase.expect_count_infos_at_route_repository(editted_query, 1);
@@ -826,11 +775,7 @@
         usecase.expect_authenticate_at_auth_api(doncic_token(), UserId::doncic());
         usecase.expect_authorize_user_at_permission_repository(
             RouteInfo::empty_route0(0),
-<<<<<<< HEAD
-            UserId::doncic(),
-=======
             Some(UserId::doncic()),
->>>>>>> 7bbcef29
             PermissionType::Editor,
         );
         usecase.expect_update_info_at_route_repository(RouteInfo::empty_route1(0));
@@ -857,11 +802,7 @@
         usecase.expect_authenticate_at_auth_api(doncic_token(), UserId::doncic());
         usecase.expect_authorize_user_at_permission_repository(
             RouteInfo::empty_route0(2),
-<<<<<<< HEAD
-            UserId::doncic(),
-=======
             Some(UserId::doncic()),
->>>>>>> 7bbcef29
             PermissionType::Editor,
         );
         usecase.expect_correct_coordinate_at_interpolation_api(
@@ -904,11 +845,7 @@
         usecase.expect_authenticate_at_auth_api(doncic_token(), UserId::doncic());
         usecase.expect_authorize_user_at_permission_repository(
             RouteInfo::empty_route0(3),
-<<<<<<< HEAD
-            UserId::doncic(),
-=======
             Some(UserId::doncic()),
->>>>>>> 7bbcef29
             PermissionType::Editor,
         );
         usecase.expect_interpolate_empty_segments_at_interpolation_api(
@@ -945,11 +882,7 @@
         usecase.expect_authenticate_at_auth_api(doncic_token(), UserId::doncic());
         usecase.expect_authorize_user_at_permission_repository(
             RouteInfo::empty_route0(2),
-<<<<<<< HEAD
-            UserId::doncic(),
-=======
             Some(UserId::doncic()),
->>>>>>> 7bbcef29
             PermissionType::Editor,
         );
         usecase.expect_correct_coordinate_at_interpolation_api(
@@ -983,11 +916,7 @@
         usecase.expect_authenticate_at_auth_api(doncic_token(), UserId::doncic());
         usecase.expect_authorize_user_at_permission_repository(
             RouteInfo::empty_route0(3),
-<<<<<<< HEAD
-            UserId::doncic(),
-=======
             Some(UserId::doncic()),
->>>>>>> 7bbcef29
             PermissionType::Editor,
         );
         usecase.expect_update_at_route_repository(Route::empty());
@@ -1009,11 +938,7 @@
         usecase.expect_authenticate_at_auth_api(doncic_token(), UserId::doncic());
         usecase.expect_authorize_user_at_permission_repository(
             RouteInfo::empty_route0(2),
-<<<<<<< HEAD
-            UserId::doncic(),
-=======
             Some(UserId::doncic()),
->>>>>>> 7bbcef29
             PermissionType::Editor,
         );
         usecase.expect_interpolate_empty_segments_at_interpolation_api(
@@ -1045,11 +970,7 @@
         usecase.expect_authenticate_at_auth_api(doncic_token(), UserId::doncic());
         usecase.expect_authorize_user_at_permission_repository(
             RouteInfo::empty_route0(3),
-<<<<<<< HEAD
-            UserId::doncic(),
-=======
             Some(UserId::doncic()),
->>>>>>> 7bbcef29
             PermissionType::Editor,
         );
         usecase.expect_interpolate_empty_segments_at_interpolation_api(
@@ -1076,11 +997,7 @@
         usecase.expect_authenticate_at_auth_api(doncic_token(), UserId::doncic());
         usecase.expect_authorize_user_at_permission_repository(
             RouteInfo::empty_route0(0),
-<<<<<<< HEAD
-            UserId::doncic(),
-=======
             Some(UserId::doncic()),
->>>>>>> 7bbcef29
             PermissionType::Editor,
         );
         usecase.expect_delete_at_route_repository(route_id());
@@ -1100,13 +1017,8 @@
         usecase.expect_authenticate_at_auth_api(doncic_token(), UserId::doncic());
         usecase.expect_authorize_user_at_permission_repository(
             RouteInfo::empty_route0(0),
-<<<<<<< HEAD
-            UserId::doncic(),
-            PermissionType::Editor,
-=======
             Some(UserId::doncic()),
             PermissionType::Owner,
->>>>>>> 7bbcef29
         );
         usecase.expect_insert_or_update_at_permission_repository(
             Permission::porzingis_viewer_permission(),
@@ -1133,13 +1045,8 @@
         usecase.expect_authenticate_at_auth_api(doncic_token(), UserId::doncic());
         usecase.expect_authorize_user_at_permission_repository(
             info.clone(),
-<<<<<<< HEAD
-            UserId::doncic(),
-            PermissionType::Editor,
-=======
             Some(UserId::doncic()),
             PermissionType::Owner,
->>>>>>> 7bbcef29
         );
         usecase.expect_delete_at_permission_repository(id.clone(), UserId::porzingis());
         assert_eq!(
@@ -1228,11 +1135,7 @@
         fn expect_find_type_at_permission_repository(
             &mut self,
             param_info: RouteInfo,
-<<<<<<< HEAD
-            param_user_id: UserId,
-=======
             param_user_id: Option<UserId>,
->>>>>>> 7bbcef29
             return_permission_type: PermissionType,
         ) {
             self.expect_get_connection_at_permission_repository();
@@ -1245,12 +1148,6 @@
             );
         }
 
-<<<<<<< HEAD
-        fn expect_authorize_user_at_permission_repository(
-            &mut self,
-            param_info: RouteInfo,
-            param_user_id: UserId,
-=======
         #[allow(dead_code)]
         fn expect_find_by_id_at_permission_repository(
             &mut self,
@@ -1270,7 +1167,6 @@
             &mut self,
             param_info: RouteInfo,
             param_user_id: Option<UserId>,
->>>>>>> 7bbcef29
             param_permission_type: PermissionType,
         ) {
             self.expect_get_connection_at_permission_repository();
