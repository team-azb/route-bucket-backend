--- conflicted
+++ resolved
@@ -135,15 +135,12 @@
         };
 
         let mut route = self.route_repository().find(route_id, &conn).await?;
-<<<<<<< HEAD
-=======
 
         let perm_conn = self.permission_repository().get_connection().await?;
         self.permission_repository()
             .authorize_user(route.info(), user_id, PermissionType::Viewer, &perm_conn)
             .await?;
 
->>>>>>> 33e4891e
         self.elevation_api().attach_elevations(&mut route)?;
         route.calc_route_features_from_seg_list()?;
 
@@ -223,11 +220,7 @@
         conn.transaction(|conn| {
             async move {
                 let owner_id = self.user_auth_api().authenticate(user_access_token).await?;
-<<<<<<< HEAD
-                let route_info = RouteInfo::new(&req.name, owner_id);
-=======
                 let route_info = RouteInfo::new(&req.name, owner_id, req.is_public);
->>>>>>> 33e4891e
 
                 self.route_repository()
                     .insert_info(&route_info, conn)
@@ -256,16 +249,12 @@
 
                 let perm_conn = self.permission_repository().get_connection().await?;
                 self.permission_repository()
-<<<<<<< HEAD
-                    .authorize_user(&route_info, &user_id, PermissionType::Editor, &perm_conn)
-=======
                     .authorize_user(
                         &route_info,
                         Some(user_id),
                         PermissionType::Editor,
                         &perm_conn,
                     )
->>>>>>> 33e4891e
                     .await?;
 
                 route_info.rename(&req.name);
@@ -295,16 +284,12 @@
 
                 let perm_conn = self.permission_repository().get_connection().await?;
                 self.permission_repository()
-<<<<<<< HEAD
-                    .authorize_user(route.info(), &user_id, PermissionType::Editor, &perm_conn)
-=======
                     .authorize_user(
                         route.info(),
                         Some(user_id),
                         PermissionType::Editor,
                         &perm_conn,
                     )
->>>>>>> 33e4891e
                     .await?;
 
                 let op = Operation::new_add(
@@ -347,16 +332,12 @@
 
                 let perm_conn = self.permission_repository().get_connection().await?;
                 self.permission_repository()
-<<<<<<< HEAD
-                    .authorize_user(route.info(), &user_id, PermissionType::Editor, &perm_conn)
-=======
                     .authorize_user(
                         route.info(),
                         Some(user_id),
                         PermissionType::Editor,
                         &perm_conn,
                     )
->>>>>>> 33e4891e
                     .await?;
 
                 let op = Operation::new_remove(pos, route.seg_list(), req.mode)?;
@@ -392,16 +373,12 @@
 
                 let perm_conn = self.permission_repository().get_connection().await?;
                 self.permission_repository()
-<<<<<<< HEAD
-                    .authorize_user(route.info(), &user_id, PermissionType::Editor, &perm_conn)
-=======
                     .authorize_user(
                         route.info(),
                         Some(user_id),
                         PermissionType::Editor,
                         &perm_conn,
                     )
->>>>>>> 33e4891e
                     .await?;
 
                 let op = Operation::new_move(
@@ -442,11 +419,7 @@
 
                 let perm_conn = self.permission_repository().get_connection().await?;
                 self.permission_repository()
-<<<<<<< HEAD
-                    .authorize_user(&info, &user_id, PermissionType::Editor, &perm_conn)
-=======
                     .authorize_user(&info, Some(user_id), PermissionType::Editor, &perm_conn)
->>>>>>> 33e4891e
                     .await?;
 
                 info.clear_route();
@@ -474,16 +447,12 @@
 
                 let perm_conn = self.permission_repository().get_connection().await?;
                 self.permission_repository()
-<<<<<<< HEAD
-                    .authorize_user(route.info(), &user_id, PermissionType::Editor, &perm_conn)
-=======
                     .authorize_user(
                         route.info(),
                         Some(user_id),
                         PermissionType::Editor,
                         &perm_conn,
                     )
->>>>>>> 33e4891e
                     .await?;
 
                 route.redo_operation()?;
@@ -516,16 +485,12 @@
 
                 let perm_conn = self.permission_repository().get_connection().await?;
                 self.permission_repository()
-<<<<<<< HEAD
-                    .authorize_user(route.info(), &user_id, PermissionType::Editor, &perm_conn)
-=======
                     .authorize_user(
                         route.info(),
                         Some(user_id),
                         PermissionType::Editor,
                         &perm_conn,
                     )
->>>>>>> 33e4891e
                     .await?;
 
                 route.undo_operation()?;
@@ -554,16 +519,12 @@
 
                 let perm_conn = self.permission_repository().get_connection().await?;
                 self.permission_repository()
-<<<<<<< HEAD
-                    .authorize_user(&route_info, &user_id, PermissionType::Editor, &perm_conn)
-=======
                     .authorize_user(
                         &route_info,
                         Some(user_id),
                         PermissionType::Editor,
                         &perm_conn,
                     )
->>>>>>> 33e4891e
                     .await?;
 
                 self.route_repository().delete(route_id, conn).await
@@ -585,16 +546,12 @@
 
         let perm_conn = self.permission_repository().get_connection().await?;
         self.permission_repository()
-<<<<<<< HEAD
-            .authorize_user(&route_info, &user_id, PermissionType::Editor, &perm_conn)
-=======
             .authorize_user(
                 &route_info,
                 Some(user_id),
                 PermissionType::Owner,
                 &perm_conn,
             )
->>>>>>> 33e4891e
             .await?;
         self.permission_repository()
             .insert_or_update(
@@ -620,16 +577,12 @@
 
         let perm_conn = self.permission_repository().get_connection().await?;
         self.permission_repository()
-<<<<<<< HEAD
-            .authorize_user(&route_info, &user_id, PermissionType::Editor, &perm_conn)
-=======
             .authorize_user(
                 &route_info,
                 Some(user_id),
                 PermissionType::Owner,
                 &perm_conn,
             )
->>>>>>> 33e4891e
             .await?;
         self.permission_repository()
             .delete(route_info.id(), &req.user_id, &perm_conn)
@@ -773,11 +726,7 @@
             permissions,
         );
         usecase.expect_search_infos_at_route_repository(
-<<<<<<< HEAD
-            RouteSearchQuery::search_guest(),
-=======
             editted_query.clone(),
->>>>>>> 33e4891e
             vec![RouteInfo::empty_route0(0)],
         );
         usecase.expect_count_infos_at_route_repository(editted_query, 1);
@@ -840,11 +789,7 @@
         usecase.expect_authenticate_at_auth_api(doncic_token(), UserId::doncic());
         usecase.expect_authorize_user_at_permission_repository(
             RouteInfo::empty_route0(0),
-<<<<<<< HEAD
-            UserId::doncic(),
-=======
             Some(UserId::doncic()),
->>>>>>> 33e4891e
             PermissionType::Editor,
         );
         usecase.expect_update_info_at_route_repository(RouteInfo::empty_route1(0));
@@ -871,11 +816,7 @@
         usecase.expect_authenticate_at_auth_api(doncic_token(), UserId::doncic());
         usecase.expect_authorize_user_at_permission_repository(
             RouteInfo::empty_route0(2),
-<<<<<<< HEAD
-            UserId::doncic(),
-=======
             Some(UserId::doncic()),
->>>>>>> 33e4891e
             PermissionType::Editor,
         );
         usecase.expect_correct_coordinate_at_interpolation_api(
@@ -918,11 +859,7 @@
         usecase.expect_authenticate_at_auth_api(doncic_token(), UserId::doncic());
         usecase.expect_authorize_user_at_permission_repository(
             RouteInfo::empty_route0(3),
-<<<<<<< HEAD
-            UserId::doncic(),
-=======
             Some(UserId::doncic()),
->>>>>>> 33e4891e
             PermissionType::Editor,
         );
         usecase.expect_interpolate_empty_segments_at_interpolation_api(
@@ -959,11 +896,7 @@
         usecase.expect_authenticate_at_auth_api(doncic_token(), UserId::doncic());
         usecase.expect_authorize_user_at_permission_repository(
             RouteInfo::empty_route0(2),
-<<<<<<< HEAD
-            UserId::doncic(),
-=======
             Some(UserId::doncic()),
->>>>>>> 33e4891e
             PermissionType::Editor,
         );
         usecase.expect_correct_coordinate_at_interpolation_api(
@@ -997,11 +930,7 @@
         usecase.expect_authenticate_at_auth_api(doncic_token(), UserId::doncic());
         usecase.expect_authorize_user_at_permission_repository(
             RouteInfo::empty_route0(3),
-<<<<<<< HEAD
-            UserId::doncic(),
-=======
             Some(UserId::doncic()),
->>>>>>> 33e4891e
             PermissionType::Editor,
         );
         usecase.expect_update_at_route_repository(Route::empty());
@@ -1023,11 +952,7 @@
         usecase.expect_authenticate_at_auth_api(doncic_token(), UserId::doncic());
         usecase.expect_authorize_user_at_permission_repository(
             RouteInfo::empty_route0(2),
-<<<<<<< HEAD
-            UserId::doncic(),
-=======
             Some(UserId::doncic()),
->>>>>>> 33e4891e
             PermissionType::Editor,
         );
         usecase.expect_interpolate_empty_segments_at_interpolation_api(
@@ -1059,11 +984,7 @@
         usecase.expect_authenticate_at_auth_api(doncic_token(), UserId::doncic());
         usecase.expect_authorize_user_at_permission_repository(
             RouteInfo::empty_route0(3),
-<<<<<<< HEAD
-            UserId::doncic(),
-=======
             Some(UserId::doncic()),
->>>>>>> 33e4891e
             PermissionType::Editor,
         );
         usecase.expect_interpolate_empty_segments_at_interpolation_api(
@@ -1090,11 +1011,7 @@
         usecase.expect_authenticate_at_auth_api(doncic_token(), UserId::doncic());
         usecase.expect_authorize_user_at_permission_repository(
             RouteInfo::empty_route0(0),
-<<<<<<< HEAD
-            UserId::doncic(),
-=======
             Some(UserId::doncic()),
->>>>>>> 33e4891e
             PermissionType::Editor,
         );
         usecase.expect_delete_at_route_repository(route_id());
@@ -1114,13 +1031,8 @@
         usecase.expect_authenticate_at_auth_api(doncic_token(), UserId::doncic());
         usecase.expect_authorize_user_at_permission_repository(
             RouteInfo::empty_route0(0),
-<<<<<<< HEAD
-            UserId::doncic(),
-            PermissionType::Editor,
-=======
             Some(UserId::doncic()),
             PermissionType::Owner,
->>>>>>> 33e4891e
         );
         usecase.expect_insert_or_update_at_permission_repository(
             Permission::porzingis_viewer_permission(),
@@ -1147,13 +1059,8 @@
         usecase.expect_authenticate_at_auth_api(doncic_token(), UserId::doncic());
         usecase.expect_authorize_user_at_permission_repository(
             info.clone(),
-<<<<<<< HEAD
-            UserId::doncic(),
-            PermissionType::Editor,
-=======
             Some(UserId::doncic()),
             PermissionType::Owner,
->>>>>>> 33e4891e
         );
         usecase.expect_delete_at_permission_repository(id.clone(), UserId::porzingis());
         assert_eq!(
@@ -1242,11 +1149,7 @@
         fn expect_find_type_at_permission_repository(
             &mut self,
             param_info: RouteInfo,
-<<<<<<< HEAD
-            param_user_id: UserId,
-=======
             param_user_id: Option<UserId>,
->>>>>>> 33e4891e
             return_permission_type: PermissionType,
         ) {
             self.expect_get_connection_at_permission_repository();
@@ -1259,12 +1162,6 @@
             );
         }
 
-<<<<<<< HEAD
-        fn expect_authorize_user_at_permission_repository(
-            &mut self,
-            param_info: RouteInfo,
-            param_user_id: UserId,
-=======
         #[allow(dead_code)]
         fn expect_find_by_user_id_at_permission_repository(
             &mut self,
@@ -1286,7 +1183,6 @@
             &mut self,
             param_info: RouteInfo,
             param_user_id: Option<UserId>,
->>>>>>> 33e4891e
             param_permission_type: PermissionType,
         ) {
             self.expect_get_connection_at_permission_repository();
