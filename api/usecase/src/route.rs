--- conflicted
+++ resolved
@@ -8,11 +8,7 @@
 use route_bucket_domain::external::{
     CallElevationApi, CallRouteInterpolationApi, ElevationApi, RouteInterpolationApi,
 };
-<<<<<<< HEAD
-use route_bucket_domain::model::{Operation, RouteId, RouteInfo};
-=======
 use route_bucket_domain::model::{Operation, Route, RouteId, RouteInfo};
->>>>>>> 9aa19a11
 use route_bucket_domain::repository::{
     CallRouteRepository, Connection, Repository, RouteRepository,
 };
@@ -233,21 +229,6 @@
         let conn = self.route_repository().get_connection().await?;
         conn.transaction(|conn| {
             async move {
-<<<<<<< HEAD
-                let mut route = self.route_repository().find(route_id, conn).await?;
-                let op = Operation::new_clear(route.gather_waypoints());
-                route.push_operation(op)?;
-
-                self.route_interpolation_api()
-                    .interpolate_empty_segments(&mut route)
-                    .await?;
-                self.elevation_api().attach_elevations(&mut route)?;
-                route.attach_distance_from_start()?;
-
-                self.route_repository().update(&mut route, conn).await?;
-
-                route.try_into()
-=======
                 let mut info = self.route_repository().find_info(route_id, conn).await?;
                 info.clear_route();
                 let cleared_route = Route::new(info, vec![], vec![].into());
@@ -255,7 +236,6 @@
 
                 // TODO: ここは正直無駄なので、APIを変更するべき？
                 cleared_route.try_into()
->>>>>>> 9aa19a11
             }
             .boxed()
         })
