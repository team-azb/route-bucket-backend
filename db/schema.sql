--- conflicted
+++ resolved
@@ -7,10 +7,7 @@
     `ascent_elevation_gain`  INTEGER UNSIGNED NOT NULL,
     `descent_elevation_gain` INTEGER UNSIGNED NOT NULL,
     `total_distance`         DOUBLE           NOT NULL,
-<<<<<<< HEAD
-=======
     `is_public`              TINYINT(1)       NOT NULL,
->>>>>>> 33e4891e
     `created_at`    TIMESTAMP DEFAULT CURRENT_TIMESTAMP,
     `updated_at`    TIMESTAMP DEFAULT CURRENT_TIMESTAMP ON UPDATE CURRENT_TIMESTAMP,
     INDEX updated_idx (`updated_at`),
